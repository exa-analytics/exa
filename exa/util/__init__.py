--- conflicted
+++ resolved
@@ -1,6 +1,3 @@
-<<<<<<< HEAD
 # -*- coding: utf-8 -*-
-=======
->>>>>>> 645b95ff
 # Copyright (c) 2015-2019, Exa Analytics Development Team
-# Distributed under the terms of the Apache License 2.0+# Distributed under the terms of the Apache License 2.0
