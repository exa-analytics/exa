--- conflicted
+++ resolved
@@ -1,256 +1,104 @@
-<<<<<<< HEAD
 # -*- coding: utf-8 -*-
-# Copyright (c) 2015-2016, Exa Analytics Development Team
-# Distributed under the terms of the Apache License 2.0
-'''
-Configuration
-########################
-This module generates the "~/.exa" directory where all databases, logs, notebooks,
-and data reside. This configuration may be altered by editing the items below:
-
-paths:
-    - data: Path to the data directory (default ~/.exa/data)
-    - notebooks: Path to the notebooks directory (default ~/.exa/notebooks)
-
-log:
-    - nlogs: Number of log files to rotate
-    - nbytes: Max log file size (in bytes)
-    - syslog: System log file path
-    - dblog: Database log file path (if necessary)
-    - level: Logging level, 0: normal, 1: extra info, 2: debug
-
-db:
-    - uri: String URI for database connection
-    - update: If 1, refresh static database data (e.g. unit conversions)
-
-js:
-    - update: If 1, update JavaScript notebook extensions
-'''
-import os
-import sys
-import atexit
-import platform
-import configparser
-import warnings
-from exa.utility import mkp
-
-
-@atexit.register
-def save():
-    '''
-    Save the configuration file to disk on exit, resetting update flags.
-
-    Warning:
-        This is a bit unsafe because we are not guarenteed to hit the updating
-        function during execution (that is what well written tests are for -
-        use **mock**), but it is advantageous in the case that multiple packages
-        that use exa are running simultaneously.
-    '''
-    del config['dynamic']    # Delete dynamically assigned configuration options
-    config['db']['update'] = '0'
-    config['js']['update'] = '0'
-    with open(config_file, 'w') as f:
-        config.write(f)
-
-
-config = configparser.ConfigParser()              # Application configuration
-if platform.system().lower() == 'windows':        # Get exa's root directory
-    home = os.getenv('USERPROFILE')
-else:
-    home = os.getenv('HOME')
-root = mkp(home, '.exa', mk=True)                 # Make exa root directory
-config_file = mkp(root, 'config')                 # Config file path
-pkg = os.path.dirname(__file__)                   # Package source path
-if os.path.exists(config_file):
-    config.read(config_file)                      # Read in existing config
-else:
-    config.read(mkp(pkg, '_static', 'config'))    # Read in default config
-# paths
-if config['paths']['data'] == 'None':
-    config['paths']['data'] = mkp(root, 'data', mk=True)
-if config['paths']['notebooks'] == 'None':
-    config['paths']['notebooks'] = mkp(root, 'notebooks', mk=True)
-# log
-if config['log']['syslog'] == 'None':
-    config['log']['syslog'] = mkp(root, 'sys.log')
-if config['log']['dblog'] == 'None':
-    config['log']['dblog'] = mkp(root, 'db.log')
-# db
-if config['db']['uri'] == 'None':
-    config['db']['uri'] = 'sqlite:///' + mkp(root, 'exa.sqlite') # SQLite by default
-# dynamically allocated configurations (these are deleted before saving)
-config['dynamic'] = {}
-config['dynamic']['pkgdir'] = pkg
-nb = 'false'
-try:
-    import numba
-    nb = 'true'
-except ImportError:
-    pass
-config['dynamic']['numba'] = nb
-config['dynamic']['cuda'] = 'false'
-if config['dynamic']['numba'] == 'true':
-    try:
-        from numba import cuda
-        if len(cuda.devices.gpus) > 0:
-            config['dynamic']['cuda'] = 'true'
-    except:
-        pass
-config['dynamic']['notebook'] = 'false'
-try:
-    cfg = get_ipython().config
-    if 'IPKernelApp' in cfg:
-        config['dynamic']['notebook'] = 'true'
-except NameError:
-    pass
-=======
-# -*- coding: utf-8 -*-
-'''
-Configuration
-##################################
-This package can be imported in a dynamic (usual) way:
-
-.. code-block:: Python
-
-    import exa
-
-All features of the package and dependencies will be available except
-the automatic content management. This module keeps track of working
-configuration options for persistent functionality such as content
-management.
-
-If using a persistent session (i.e. the ~/.exa directory is present), this
-configuration can be edited manually. Note that not all edits will be reflected
-because some configurations can only be set at runtime. Configuration options
-such as **runlevel** can safely be changed. **Note also that no exa session can
-be running while changing the config.json file in the ~/.exa directory.**
-
-The configuration object is a simple dictionary **config** with the following
-attributes (string keys in the config dictionary).
-
-Attributes:
-    app_css (str): Location of the app's css directory
-    app_html (str): Location of the app's html directory
-    app_js (str): Location of the app's js directory
-    app_templates (str): Location of the app's (html) templates directory
-    exa_persistent (bool): True is persistent session (exa._install.install was run perviously)
-    exa_relational (str): Path to relational database
-    exa_root (str): Root directory for exa session
-    log_db (str): db.log filepath
-    log_sys (str): sys.log filepath
-    log_user (str): user.log filepath
-    logfile_max_bytes (int): Rotating logfile max size (default 10MiB)
-    logfile_max_count (int): Max number of rotating logs (default 5)
-    nbext_localdir (str): Package directory where (Jupyter) notebook extensions are contained
-    nbext_sysdir (str): System wide notebook extensions should be installed
-    notebook (bool): True if running a Jupyter notebook session or not
-    pkg_dask (bool): True if `dask`_ is installed
-    pkg_distributed (bool): True if `distributed`_ is installed
-    pkg_numba (bool): True if `numba`_ is installed
-    runlevel (int): 0 - production, 1 - staging, 2 - debug
-    static_constants.json (str): Location of the constants.json file
-    static_isotopes.json (str): Location of the isotopes.json file
-    static_units.json (str): Location of the units.json file
-
-See Also:
-    :mod:`~exa._install`
-'''
-import os
-import platform
-import getpass
-import json
-import pprint
-import shutil
-import stat
-from tempfile import mkdtemp
-from notebook.nbextensions import jupyter_data_dir
-from exa.utility import mkp
-
-
-_filename = 'config.json'
-config = {}
-
-
-def save_config():
-    with open(mkp(config['exa_root'], _filename), 'w') as f:
-        json.dump(config, f)
-
-
-def update_config():
-    '''
-    Populates the exa's configuration dictionary, **config** (typically
-    aliased as **global_config**).
-    '''
-    global config
-    dot_exa = None
-    config['exa_persistent'] = False
-    if platform.system().lower() == 'windows':
-        dot_exa = mkp(os.getenv('USERPROFILE'), '.exa')
-    else:
-        dot_exa = mkp(os.getenv('HOME'), '.exa')
-    if os.path.exists(dot_exa):
-        config['exa_root'] = dot_exa
-        config['exa_persistent'] = True
-    else:
-        config['exa_root'] = mkdtemp()
-    config['runlevel'] = 0
-    config['log_db'] = mkp(config['exa_root'], 'db.log')
-    config['log_sys'] = mkp(config['exa_root'], 'sys.log')
-    config['log_user'] = mkp(config['exa_root'], 'user.log')
-    config['logfile_max_bytes'] = 1048576
-    config['logfile_max_count'] = 5
-    pkg = os.path.dirname(__file__)
-    config['app_templates'] = mkp(pkg, '_app', 'templates')
-    config['app_html'] = mkp(pkg, '_app', 'html')
-    config['app_css'] = mkp(pkg, '_app', 'css')
-    config['app_js'] = mkp(pkg, '_app', 'js')
-    config['static_constants.json'] = mkp(pkg, '_static', 'constants.json')
-    config['static_isotopes.json'] = mkp(pkg, '_static', 'isotopes.json')
-    config['static_units.json'] = mkp(pkg, '_static', 'units.json')
-    config['nbext_localdir'] = mkp(pkg, '_nbextensions')
-    config['nbext_sysdir'] = mkp(jupyter_data_dir(), 'nbextensions', 'exa')
-    config['notebook'] = False
-    try:
-        cfg = get_ipython().config
-        if 'IPKernelApp' in cfg:
-            config['notebook'] = True
-    except:
-        pass
-    config['pkg_numba'] = False
-    config['pkg_dask'] = False
-    config['pkg_distributed'] = False
-    try:
-        import numba
-        config['pkg_numba'] = True
-    except:
-        pass
-    try:
-        import dask
-        config['pkg_dask'] = True
-    except:
-        pass
-    try:
-        import distributed
-        config['pkg_distributed'] = True
-    except:
-        pass
-    config['exa_relational'] = 'sqlite:///{}'.format(mkp(config['exa_root'], 'exa.sqlite'))
-    existing_config = mkp(config['exa_root'], _filename)
-    if config['exa_persistent'] and os.path.exists(existing_config):
-        with open(existing_config) as f:
-            econf = json.load(f)
-        config['runlevel'] = econf['runlevel']
-
-
-def cleanup():
-    '''
-    Remove root directory in non-persistent session.
-    '''
-    if config['exa_persistent']:
-        save_config()
-    else:
-        shutil.rmtree(config['exa_root'])
-
-
-update_config()
->>>>>>> b98b93b8
+# Copyright (c) 2015-2016, Exa Analytics Development Team
+# Distributed under the terms of the Apache License 2.0
+'''
+Configuration
+########################
+This module generates the "~/.exa" directory where all databases, logs, notebooks,
+and data reside. This configuration may be altered by editing the items below:
+
+paths:
+    - data: Path to the data directory (default ~/.exa/data)
+    - notebooks: Path to the notebooks directory (default ~/.exa/notebooks)
+
+log:
+    - nlogs: Number of log files to rotate
+    - nbytes: Max log file size (in bytes)
+    - syslog: System log file path
+    - dblog: Database log file path (if necessary)
+    - level: Logging level, 0: normal, 1: extra info, 2: debug
+
+db:
+    - uri: String URI for database connection
+    - update: If 1, refresh static database data (e.g. unit conversions)
+
+js:
+    - update: If 1, update JavaScript notebook extensions
+'''
+import os
+import sys
+import atexit
+import platform
+import configparser
+import warnings
+from exa.utility import mkp
+
+
+@atexit.register
+def save():
+    '''
+    Save the configuration file to disk on exit, resetting update flags.
+
+    Warning:
+        This is a bit unsafe because we are not guarenteed to hit the updating
+        function during execution (that is what well written tests are for -
+        use **mock**), but it is advantageous in the case that multiple packages
+        that use exa are running simultaneously.
+    '''
+    del config['dynamic']    # Delete dynamically assigned configuration options
+    config['db']['update'] = '0'
+    config['js']['update'] = '0'
+    with open(config_file, 'w') as f:
+        config.write(f)
+
+
+config = configparser.ConfigParser()              # Application configuration
+if platform.system().lower() == 'windows':        # Get exa's root directory
+    home = os.getenv('USERPROFILE')
+else:
+    home = os.getenv('HOME')
+root = mkp(home, '.exa', mk=True)                 # Make exa root directory
+config_file = mkp(root, 'config')                 # Config file path
+pkg = os.path.dirname(__file__)                   # Package source path
+if os.path.exists(config_file):
+    config.read(config_file)                      # Read in existing config
+else:
+    config.read(mkp(pkg, '_static', 'config'))    # Read in default config
+# paths
+if config['paths']['data'] == 'None':
+    config['paths']['data'] = mkp(root, 'data', mk=True)
+if config['paths']['notebooks'] == 'None':
+    config['paths']['notebooks'] = mkp(root, 'notebooks', mk=True)
+# log
+if config['log']['syslog'] == 'None':
+    config['log']['syslog'] = mkp(root, 'sys.log')
+if config['log']['dblog'] == 'None':
+    config['log']['dblog'] = mkp(root, 'db.log')
+# db
+if config['db']['uri'] == 'None':
+    config['db']['uri'] = 'sqlite:///' + mkp(root, 'exa.sqlite') # SQLite by default
+# dynamically allocated configurations (these are deleted before saving)
+config['dynamic'] = {}
+config['dynamic']['pkgdir'] = pkg
+nb = 'false'
+try:
+    import numba
+    nb = 'true'
+except ImportError:
+    pass
+config['dynamic']['numba'] = nb
+config['dynamic']['cuda'] = 'false'
+if config['dynamic']['numba'] == 'true':
+    try:
+        from numba import cuda
+        if len(cuda.devices.gpus) > 0:
+            config['dynamic']['cuda'] = 'true'
+    except:
+        pass
+config['dynamic']['notebook'] = 'false'
+try:
+    cfg = get_ipython().config
+    if 'IPKernelApp' in cfg:
+        config['dynamic']['notebook'] = 'true'
+except NameError:
+    pass