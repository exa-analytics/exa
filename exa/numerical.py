<<<<<<< HEAD
# -*- coding: utf-8 -*-
# Copyright (c) 2015-2016, Exa Analytics Development Team
# Distributed under the terms of the Apache License 2.0
'''
Trait Supporting Data Objects
###################################
The :class:`~exa.numerical.DataFrame` is an extension of the
:class:`~pandas.DataFrame` object. It provides additional methods for creating
traits.

Note:
    For further information on traits, see :mod:`~exa.widget`.

Additionally, :class:`~exa.numerical.DataFrame` and related objects (e.g
:class:`~exa.numerical.Field`) provide attributes for defining their index and
column names. This has the effect of creating relationships between different
dataframes. They can be grouped into three types:

1. index name (df1) matches index name (df2)
2. index name (df1) matches column name (df2)
3. column name (df1) matches column name (df2)

Note:
    These types correspond to one to one, one to many, and many to many relational
    types, respectively.

Finally, the objects contained in this module provide convenience methods for
handling `categorical data`_.

See Also:
    For information about traits and how they allow enable dynamic visualizations
    see :mod:`~exa.widget`. For usage of numerical objects see :mod:`~exa.container`.

.. _categorical data: http://pandas-docs.github.io/pandas-docs-travis/categorical.html
'''
import warnings
import numpy as np
import pandas as pd
from numbers import Integral, Real
from traitlets import Unicode, Integer, Float
from exa.error import RequiredIndexError, RequiredColumnError


class Numerical:
    '''
    Base class for :class:`~exa.numerical.Series`, :class:`~exa.numerical.DataFrame`,
    and :class:`~exa.numerical.Field` objects, providing default trait
    functionality, shortened string representation, and in memory copying support.
    '''
    def copy(self, *args, **kwargs):
        '''
        Create a copy without mangling the (class) type.
        '''
        return self.__class__(self._copy(*args, **kwargs))

    def _custom_traits(self):
        return {}

    def _update_traits(self):
        traits = self._custom_traits()
        return traits

    def __repr__(self):
        name = self.__class__.__name__
        return '{0}{1}'.format(name, self.shape)

    def __str__(self):
        return self.__repr__()


class Series(Numerical, pd.Series):
    '''
    Trait supporting analogue of :class:`~pandas.Series`.

    .. code-block:: Python

        import numpy as np

        class MySeries(Series):
            """Example usage of the exa.Series object."""
            _sname = 'data'
            _iname = 'data_index'
            _precision = 2

        s = MySeries(np.random.rand(10**5))
        traits = s._update_traits()
        type(traits)    # dict containing "myseries_values" as a Unicode trait
    '''
    _copy = pd.Series.copy
    # These attributes should be set when subclassing Series
    _sname = None           # Series may have a required name
    _iname = None           # Series may have a required index name
    _stype = None           # Series may have a required value type
    _itype = None           # Series may have a required index type
    _precision = None       # Precision for JSON values
    _index_trait = False    # Set to true if the index should be a trait

    def _update_traits(self):
        '''
        By default, the trait representation is a unicode string of the values.
        Series traits always have the format:

        - values: "classnamelowercase_name_values"
        - index: "classnamelowercase_name_index"
        '''
        traits = self._custom_traits()
        s = self
        if isinstance(self.dtype, pd.types.dtypes.CategoricalDtype) and self._stype is not None:
            s = self.astype(self._stype)
        prefix = '_'.join((self.__class__.__name__.lower(), self._name))
        p = 10 if self._precision is None else self._precision
        values = s.to_json(orient='values', double_precision=p)
        up = {prefix + '_values': Unicode(values).tag(sync=True)}
        if self._index_trait:
            indices = pd.Series(s.index).to_json(orient='values')
            up[prefix + '_index'] = Unicode(indices).tag(sync=True)
        traits.update(up)
        return traits

    def __init__(self, *args, **kwargs):
        super().__init__(*args, **kwargs)
        # Auto rename depending on class attributes (see above)
        if self._sname is not None and self.name != self._sname:
            if self.name is not None:
                warnings.warn('Series name changed')
            self.name = self._sname
        if self._iname is not None and self.index.name != self._iname:
            if self.index.name is not None:
                warnings.warn('Series index name changed')
            self.index.name = self._iname


class DataFrame(Numerical, pd.DataFrame):
    '''Trait supporting analogue of :class:`~pandas.DataFrame`.'''
    _copy = pd.DataFrame.copy
    _groupbys = []      # Column names by which to group the data
    _indices = []       # Required index names
    _columns = []       # Required column entries
    _traits = []        # Traits present as dataframe columns (or series values)
    _categories = {}    # Column name, original type pairs ('label', int) that can be compressed to a category
    _precision = {}     # Traits precision for JSON {col: prec, col1: prec, ...}

    def _revert_categories(self):
        '''
        Change all columns of type category to their native type.
        '''
        for column, dtype in self._categories.items():
            if column in self.columns:
                self[column] = self[column].astype(dtype)

    def _set_categories(self):
        '''
        Change all category like columns from their native type to category type.
        '''
        for column, dtype in self._categories.items():
            if column in self.columns:
                self[column] = self[column].astype('category')

    def _update_traits(self):
        '''
        Generate trait objects from column data.

        This function will group columns (if applicable) and form JSON object strings
        from columns which have been declared as traits (using the _traits attribute).

        Note:
            This function decides what `trait type`_ to use. This will almost always
            be a JSON (unicode) string formatted to be parsed into an array like
            structure in Javascript.

        .. _trait type: http://traitlets.readthedocs.org/en/stable/trait_types.html
        '''
        self._revert_categories()
        traits = self._custom_traits()
        groups = None
        prefix = self.__class__.__name__.lower()
        self._fi = self.index[0]
        if self._groupbys:
            groups = self.groupby(self._groupbys)
        for name in self._traits:
            trait_name = '_'.join((prefix, str(name)))    # Name mangle to ensure uniqueness
            if name in self.columns:
                if np.all(np.isclose(self[name], self.ix[self._fi, name])):
                    value = self.ix[self._fi, name]    # If all the entries are the same
                    if isinstance(value, Integral):    # only send a single entry to JS.
                        trait = Integer(int(value))
                    elif isinstance(value, Real):
                        trait = Float(float(value))
                    else:
                        raise TypeError('Unknown type for {0} with type {1}'.format(name, dtype))
                elif groups:    # If groups exist, make a list of list(s)
                    p = 10
                    if name in self._precision:
                        p = self._precision[name]
                    trait = Unicode(groups.apply(lambda g: g[name].values).to_json(orient='values', double_precision=p))
                else:           # Otherwise, just send the flattened values
                    p = 10
                    if name in self._precision:
                        p = self._precision[name]
                    trait = self[name].to_json(orient='values', double_precision=p)
                traits[trait_name] = trait.tag(sync=True)
            elif name == self.index.names[0]:   # If not in columns, but is index name, send index
                trait_name = '_'.join((prefix, str(name)))
                string = pd.Series(self.index.values).to_json(orient='values')
                traits[trait_name] = Unicode(string).tag(sync=True)
        self._set_categories()
        return traits

    def __init__(self, *args, **kwargs):
        super().__init__(*args, **kwargs)
        if len(self) > 0:
            name = self.__class__.__name__
            if self._columns:
                missing = set(self._columns).difference(self.columns)
                if missing:
                    raise RequiredColumnError(missing, name)
            if self._indices:
                missing = set(self._indices).difference(self.index.names)
                if missing and len(self.index.names) != len(self._indices):
                    raise RequiredIndexError(missing, name)
                else:
                    self.index.names = self._indices
        self._set_categories()


class Field(DataFrame):
    '''
    A field is composed of the field definition ("field_data") and values (
    "field_values"). Field data define the shape and discretization of a field.
    Field values are scalar magnitudes (or vectors) that describe the field at
    each discretized point in space.
    '''
    _precision = None
    _vprecision = 10      # values precision (for traits)
    _indices = ['field']
    _memory_usage = DataFrame.memory_usage

    def copy(self, *args, **kwargs):
        '''
        Copy the field dataframe, including the field values
        '''
        df = self._copy(*args, **kwargs)
        field_values = [field.copy() for field in self.field_values]
        return self.__class__(field_values, df)

    def _custom_traits(self):
        '''
        Obtain field values using the custom trait getter (called automatically
        by :func:`~exa.numerical.Numerical._update_traits`).
        '''
        traits = {}
        if self._groupbys:
            grps = self.groupby(self._groupbys)
            string = str(list(grps.groups.values())).replace(' ', '')
            traits['field_indices'] = Unicode(string).tag(sync=True)
        else:
            string = pd.Series(self.index.values).to_json(orient='values')
            traits['field_indices'] = Unicode(string).tag(sync=True)
        s = pd.Series({i: field.values for i, field in enumerate(self.field_values)})
        json_string = s.to_json(orient='values', double_precision=self._vprecision)
        traits['field_values'] = Unicode(json_string).tag(sync=True)
        return traits

    def memory_usage(self):
        '''
        Get the combined memory usage of the field data and field values.
        '''
        data = self._memory_usage()
        values = 0
        for value in self.field_values:
            values += value.memory_usage()
        data['field_values'] = values
        return data

    def __init__(self, *args, field_values=None, **kwargs):
        if isinstance(args[0], pd.Series):
            args = (args[0].to_frame().T, )
        super().__init__(*args, **kwargs)
        if isinstance(field_values, pd.Series) and len(self) == 1:
            self.field_values
        if isinstance(field_values, list):
            self.field_values = [Series(v) for v in field_values]
        else:
            self.field_values = [Series(v) for v in field_values]
        for i in range(len(field_values)):
            self.field_values[i].name = i


class Field3D(Field):
    '''
    Dataframe for storing dimensions of a scalar or vector field of 3D space.

    +-------------------+----------+-------------------------------------------+
    | Column            | Type     | Description                               |
    +===================+==========+===========================================+
    | nx                | int      | number of grid points in x                |
    +-------------------+----------+-------------------------------------------+
    | ny                | int      | number of grid points in y                |
    +-------------------+----------+-------------------------------------------+
    | nz                | int      | number of grid points in z                |
    +-------------------+----------+-------------------------------------------+
    | ox                | float    | field origin point in x                   |
    +-------------------+----------+-------------------------------------------+
    | oy                | float    | field origin point in y                   |
    +-------------------+----------+-------------------------------------------+
    | oz                | float    | field origin point in z                   |
    +-------------------+----------+-------------------------------------------+
    | xi                | float    | First component in x                      |
    +-------------------+----------+-------------------------------------------+
    | xj                | float    | Second component in x                     |
    +-------------------+----------+-------------------------------------------+
    | xk                | float    | Third component in x                      |
    +-------------------+----------+-------------------------------------------+
    | yi                | float    | First component in y                      |
    +-------------------+----------+-------------------------------------------+
    | yj                | float    | Second component in y                     |
    +-------------------+----------+-------------------------------------------+
    | yk                | float    | Third component in y                      |
    +-------------------+----------+-------------------------------------------+
    | zi                | float    | First component in z                      |
    +-------------------+----------+-------------------------------------------+
    | zj                | float    | Second component in z                     |
    +-------------------+----------+-------------------------------------------+
    | zk                | float    | Third component in z                      |
    +-------------------+----------+-------------------------------------------+

    Note:
        Each field should be flattened into an N x 1 (scalar) or N x 3 (vector)
        series or dataframe respectively. The orientation of the flattening
        should have x as the outer loop and z values as the inner loop (for both
        cases). This is sometimes called C-major order, C-style order, and has
        the last index changing the fastest and the first index changing the
        slowest.

    See Also:
        :class:`~exa.numerical.Field`
    '''
    _columns = ['nx', 'ny', 'nz', 'ox', 'oy', 'oz', 'xi', 'xj', 'xk',
                'yi', 'yj', 'yk', 'zi', 'zj', 'zk']
    _traits = ['nx', 'ny', 'nz', 'ox', 'oy', 'oz', 'xi', 'xj', 'xk',
               'yi', 'yj', 'yk', 'zi', 'zj', 'zk']


class SparseSeries(Numerical, pd.SparseSeries):
    '''
    Trait supporting sparse series.
    '''
    _copy = pd.SparseSeries.copy


class SparseDataFrame(Numerical, pd.SparseDataFrame):
    '''
    Trait supporting sparse dataframe.
    '''
    _copy = pd.SparseDataFrame.copy

    def __init__(self, *args, **kwargs):
        super().__init__(*args, **kwargs)
        if len(self) > 0:
            name = self.__class__.__name__
            if self._columns:
                missing = set(self._columns).difference(self.columns)
                if missing:
                    raise RequiredColumnError(missing, name)
            if self._indices:
                missing = set(self._indices).difference(self.index.names)
                if missing and len(self.index.names) != len(self._indices):
                    raise RequiredIndexError(missing, name)
                else:
                    self.index.names = self._indices
=======
# -*- coding: utf-8 -*-
'''
Trait Support for Data Structures
###################################
The :class:`~exa.numerical.DataFrame` inherits :class:`~pandas.DataFrame` and
behaves just like it, but it provides special methods for extracting trait
data from the frame. The trait data is used by :class:`~exa.widget.ContainerWidget`
(and its subclasses) and the web gui to generate interactive data visualizations.
Because these dataframes have context about their data, they also provide
convience methods for in memory data compression (using `categories`_).

Another feature of these dataframes is that the _groupbys parameter provides a
convenient algorithm for container slicing and concatenation/joining/merging.
These types of operations are non-trivial when dealing with dataframes whose
contents may be related (i.e. relational dataframes) so care must be taken to
ensure no mangling of indices is performed. See the container module for more
info.

Enumerated are some conventions used by trait supporting data objects:
- use **_precision** to specify precision of floats sent to JS
- use **_traits** to specify (possible) column names that are sent to JS
- use **_columns** to specify required columns
- use **_groupbys** to specify columns on which to group (typically these columns are foreign keys to another frame with an index of the same name as the column name)
- use **_categories** to specify (possible) column names that are category dtype ({name: normal_type})
- an index of -1 means not applicable (or not possible to compute)

See Also:
    Modules :mod:`~exa.container` and :mod:`~exa.widget` may provide context
    and usage examples for these classes.

.. _categories: http://pandas-docs.github.io/pandas-docs-travis/categorical.html
'''
import numpy as np
import pandas as pd
from numbers import Integral, Real
from traitlets import Unicode, Integer, Float
from exa.error import RequiredIndexError, RequiredColumnError


class NDBase:
    '''
    Base class for trait supporting dataframe/series objects.
    '''
    _precision = 3      # Default number of decimal places passed by traits

    def copy(self, *args, **kwargs):
        '''
        Custom copy function returns same type
        '''
        return self.__class__(self._copy(*args, **kwargs))

    def _update_custom_traits(self):
        '''
        Placeholder for custom trait creation (e.g. when multiple columns form a single trait).
        '''
        return {}

    def _update_traits(self):
        '''
        Empty default traits.
        '''
        traits = self._update_custom_traits()
        return traits

    def __repr__(self):
        name = self.__class__.__name__
        return '{0}{1}'.format(name, self.shape)

    def __str__(self):
        return self.__repr__()


class Series(NDBase, pd.Series):
    '''
    Trait supporting analogue of :class:`~pandas.Series`.
    '''
    _copy = pd.Series.copy


class DataFrame(NDBase, pd.DataFrame):
    '''
    Trait supporting analogue of :class:`~pandas.DataFrame`.

    Note:
        Columns, indices, etc. are only enforced if the dataframe has non-zero
        length.
    '''
    _copy = pd.DataFrame.copy
    _groupbys = []      # Column names by which to group the data
    _indices = []       # Required index names (typically single valued list)
    _columns = []       # Required column entries
    _categories = {}    # Column name, original type pairs ('label', int) that can be compressed to a category
    _traits = []        # Traits present as dataframe columns (or series values)

    def _revert_categories(self):
        '''
        Change all columns of type category to their native type.
        '''
        for column, dtype in self._categories.items():
            if column in self.columns:
                self[column] = self[column].astype(dtype)

    def _set_categories(self):
        '''
        Change all category like columns from their native type to category type.
        '''
        for column, dtype in self._categories.items():
            if column in self.columns:
                self[column] = self[column].astype('category')

    def _update_traits(self):
        '''
        Generate trait objects from column data.

        This function will group columns (if applicable) and form JSON object strings
        from columns which have been declared as traits (using the _traits attribute).

        Note:
            This function decides what `trait type`_ to use. This will almost always
            be a JSON (unicode) string formatted to be parsed into an array like
            structure in Javascript.

        .. _trait type: http://traitlets.readthedocs.org/en/stable/trait_types.html
        '''
        traits = self._update_custom_traits()
        groups = None
        prefix = self.__class__.__name__.lower()
        self._revert_categories()
        self._fi = self.index[0]
        if self._groupbys:
            groups = self.groupby(self._groupbys)
        for name in self._traits:
            trait_name = '_'.join((prefix, str(name)))    # Name mangle to ensure uniqueness
            if name in self.columns:
                if np.all(np.isclose(self[name], self.ix[self._fi, name])):    # Don't bother sending all elements if same
                    value = self.ix[self._fi, name]
                    if isinstance(value, Integral):
                        trait = Integer(int(value))
                    elif isinstance(value, Real):
                        trait = Float(float(value))
                    else:
                        raise TypeError('Unknown type for {0} with type {1}'.format(name, dtype))
                elif groups:                              # Else send grouped traits
                    trait = Unicode(groups.apply(lambda g: g[name].values).to_json(orient='values', double_precision=self._precision))
                else:                                     # Else send flat values
                    trait = Unicode(self[name].to_json(orient='values', double_precision=self._precision))
                traits[trait_name] = trait
                traits[trait_name].tag(sync=True)
            elif name == self.index.names[0]:             # Otherwise, if index, send flat values
                traits[trait_name] = Unicode(pd.Series(self.index).to_json(orient='values', double_precision=self._precision))
                traits[trait_name].tag(sync=True)
        self._set_categories()
        return traits

    def __init__(self, *args, **kwargs):
        super().__init__(*args, **kwargs)
        if len(self) > 0:
            name = self.__class__.__name__
            if self._columns:
                missing = set(self._columns).difference(self.columns)
                if missing:
                    raise RequiredColumnError(missing, name)
            if self._indices:
                missing = set(self._indices).difference(self.index.names)
                if missing and len(self.index.names) != len(self._indices):
                    raise RequiredIndexError(missing, name)
                else:
                    self.index.names = self._indices


class Field(DataFrame):
    '''
    Fields are a special dataframe that always have a **field_values**
    attribute which is a list container series/dataframe objects that contain
    the discrete field values - the :class:`~exa.numerical.Field` dataframe
    itself contains the description of the field (e.g. number of grid points,
    size).
    '''
    _precision = 4
    _indices = ['field']

    def copy(self, *args, **kwargs):
        '''
        Copy the field dataframe, including the field values
        '''
        df = self._copy(*args, **kwargs)
        field_values = [field.copy() for field in self.field_values]
        return self.__class__(field_values, df)

    def _update_custom_traits(self):
        '''
        Obtain field values using the custom trait getter (called automatically
        by :func:`~exa.numerical.NDBase._update_traits`).
        '''
        traits = {}
        if self._groupbys:
            grps = self.groupby(self._groupbys)
            string = str(list(grps.groups.values())).replace(' ', '')
            traits['field_indices'] = Unicode(string).tag(sync=True)
        else:
            string = pd.Series(self.index.values).to_json(orient='values')
            traits['field_indices'] = Unicode(string).tag(sync=True)
        s = pd.Series({i: field.values for i, field in enumerate(self.field_values)})
        json_string = s.to_json(orient='values', double_precision=self._precision)
        traits['field_values'] = Unicode(json_string).tag(sync=True)
        return traits

    def __init__(self, *args, field_values=None, **kwargs):
        if isinstance(args[0], pd.Series):
            args = (args[0].to_frame().T, )
        super().__init__(*args, **kwargs)
        if isinstance(field_values, pd.Series) and len(self) == 1:
            self.field_values
        if isinstance(field_values, list):
            self.field_values = [Series(v) for v in field_values]
        else:
            self.field_values = [Series(v) for v in field_values]
        for i in range(len(field_values)):
            self.field_values[i].name = i


class Field3D(Field):
    '''
    Dataframe for storing dimensions of a scalar or vector field of 3D space.

    +-------------------+----------+-------------------------------------------+
    | Column            | Type     | Description                               |
    +===================+==========+===========================================+
    | nx                | int      | number of grid points in x                |
    +-------------------+----------+-------------------------------------------+
    | ny                | int      | number of grid points in y                |
    +-------------------+----------+-------------------------------------------+
    | nz                | int      | number of grid points in z                |
    +-------------------+----------+-------------------------------------------+
    | ox                | float    | field origin point in x                   |
    +-------------------+----------+-------------------------------------------+
    | oy                | float    | field origin point in y                   |
    +-------------------+----------+-------------------------------------------+
    | oz                | float    | field origin point in z                   |
    +-------------------+----------+-------------------------------------------+
    | xi                | float    | First component in x                      |
    +-------------------+----------+-------------------------------------------+
    | xj                | float    | Second component in x                     |
    +-------------------+----------+-------------------------------------------+
    | xk                | float    | Third component in x                      |
    +-------------------+----------+-------------------------------------------+
    | yi                | float    | First component in y                      |
    +-------------------+----------+-------------------------------------------+
    | yj                | float    | Second component in y                     |
    +-------------------+----------+-------------------------------------------+
    | yk                | float    | Third component in y                      |
    +-------------------+----------+-------------------------------------------+
    | zi                | float    | First component in z                      |
    +-------------------+----------+-------------------------------------------+
    | zj                | float    | Second component in z                     |
    +-------------------+----------+-------------------------------------------+
    | zk                | float    | Third component in z                      |
    +-------------------+----------+-------------------------------------------+

    Note:
        Each field should be flattened into an N x 1 (scalar) or N x 3 (vector)
        series or dataframe respectively. The orientation of the flattening
        should have x as the outer loop and z values as the inner loop (for both
        cases). This is sometimes called C-major order, C-style order, and has
        the last index changing the fastest and the first index changing the
        slowest.

    See Also:
        :class:`~exa.numerical.Field`
    '''
    _columns = ['nx', 'ny', 'nz', 'ox', 'oy', 'oz', 'xi', 'xj', 'xk',
                'yi', 'yj', 'yk', 'zi', 'zj', 'zk']
    _traits = ['nx', 'ny', 'nz', 'ox', 'oy', 'oz', 'xi', 'xj', 'xk',
               'yi', 'yj', 'yk', 'zi', 'zj', 'zk']


class SparseSeries(NDBase, pd.SparseSeries):
    '''
    Trait supporting sparse series.
    '''
    _copy = pd.SparseSeries.copy


class SparseDataFrame(NDBase, pd.SparseDataFrame):
    '''
    Trait supporting sparse dataframe.
    '''
    _copy = pd.SparseDataFrame.copy

    def __init__(self, *args, **kwargs):
        super().__init__(*args, **kwargs)
        if len(self) > 0:
            name = self.__class__.__name__
            if self._columns:
                missing = set(self._columns).difference(self.columns)
                if missing:
                    raise RequiredColumnError(missing, name)
            if self._indices:
                missing = set(self._indices).difference(self.index.names)
                if missing and len(self.index.names) != len(self._indices):
                    raise RequiredIndexError(missing, name)
                else:
                    self.index.names = self._indices
>>>>>>> b98b93b8
<|MERGE_RESOLUTION|>--- conflicted
+++ resolved
@@ -1,676 +1,370 @@
-<<<<<<< HEAD
-# -*- coding: utf-8 -*-
-# Copyright (c) 2015-2016, Exa Analytics Development Team
-# Distributed under the terms of the Apache License 2.0
-'''
-Trait Supporting Data Objects
-###################################
-The :class:`~exa.numerical.DataFrame` is an extension of the
-:class:`~pandas.DataFrame` object. It provides additional methods for creating
-traits.
-
-Note:
-    For further information on traits, see :mod:`~exa.widget`.
-
-Additionally, :class:`~exa.numerical.DataFrame` and related objects (e.g
-:class:`~exa.numerical.Field`) provide attributes for defining their index and
-column names. This has the effect of creating relationships between different
-dataframes. They can be grouped into three types:
-
-1. index name (df1) matches index name (df2)
-2. index name (df1) matches column name (df2)
-3. column name (df1) matches column name (df2)
-
-Note:
-    These types correspond to one to one, one to many, and many to many relational
-    types, respectively.
-
-Finally, the objects contained in this module provide convenience methods for
-handling `categorical data`_.
-
-See Also:
-    For information about traits and how they allow enable dynamic visualizations
-    see :mod:`~exa.widget`. For usage of numerical objects see :mod:`~exa.container`.
-
-.. _categorical data: http://pandas-docs.github.io/pandas-docs-travis/categorical.html
-'''
-import warnings
-import numpy as np
-import pandas as pd
-from numbers import Integral, Real
-from traitlets import Unicode, Integer, Float
-from exa.error import RequiredIndexError, RequiredColumnError
-
-
-class Numerical:
-    '''
-    Base class for :class:`~exa.numerical.Series`, :class:`~exa.numerical.DataFrame`,
-    and :class:`~exa.numerical.Field` objects, providing default trait
-    functionality, shortened string representation, and in memory copying support.
-    '''
-    def copy(self, *args, **kwargs):
-        '''
-        Create a copy without mangling the (class) type.
-        '''
-        return self.__class__(self._copy(*args, **kwargs))
-
-    def _custom_traits(self):
-        return {}
-
-    def _update_traits(self):
-        traits = self._custom_traits()
-        return traits
-
-    def __repr__(self):
-        name = self.__class__.__name__
-        return '{0}{1}'.format(name, self.shape)
-
-    def __str__(self):
-        return self.__repr__()
-
-
-class Series(Numerical, pd.Series):
-    '''
-    Trait supporting analogue of :class:`~pandas.Series`.
-
-    .. code-block:: Python
-
-        import numpy as np
-
-        class MySeries(Series):
-            """Example usage of the exa.Series object."""
-            _sname = 'data'
-            _iname = 'data_index'
-            _precision = 2
-
-        s = MySeries(np.random.rand(10**5))
-        traits = s._update_traits()
-        type(traits)    # dict containing "myseries_values" as a Unicode trait
-    '''
-    _copy = pd.Series.copy
-    # These attributes should be set when subclassing Series
-    _sname = None           # Series may have a required name
-    _iname = None           # Series may have a required index name
-    _stype = None           # Series may have a required value type
-    _itype = None           # Series may have a required index type
-    _precision = None       # Precision for JSON values
-    _index_trait = False    # Set to true if the index should be a trait
-
-    def _update_traits(self):
-        '''
-        By default, the trait representation is a unicode string of the values.
-        Series traits always have the format:
-
-        - values: "classnamelowercase_name_values"
-        - index: "classnamelowercase_name_index"
-        '''
-        traits = self._custom_traits()
-        s = self
-        if isinstance(self.dtype, pd.types.dtypes.CategoricalDtype) and self._stype is not None:
-            s = self.astype(self._stype)
-        prefix = '_'.join((self.__class__.__name__.lower(), self._name))
-        p = 10 if self._precision is None else self._precision
-        values = s.to_json(orient='values', double_precision=p)
-        up = {prefix + '_values': Unicode(values).tag(sync=True)}
-        if self._index_trait:
-            indices = pd.Series(s.index).to_json(orient='values')
-            up[prefix + '_index'] = Unicode(indices).tag(sync=True)
-        traits.update(up)
-        return traits
-
-    def __init__(self, *args, **kwargs):
-        super().__init__(*args, **kwargs)
-        # Auto rename depending on class attributes (see above)
-        if self._sname is not None and self.name != self._sname:
-            if self.name is not None:
-                warnings.warn('Series name changed')
-            self.name = self._sname
-        if self._iname is not None and self.index.name != self._iname:
-            if self.index.name is not None:
-                warnings.warn('Series index name changed')
-            self.index.name = self._iname
-
-
-class DataFrame(Numerical, pd.DataFrame):
-    '''Trait supporting analogue of :class:`~pandas.DataFrame`.'''
-    _copy = pd.DataFrame.copy
-    _groupbys = []      # Column names by which to group the data
-    _indices = []       # Required index names
-    _columns = []       # Required column entries
-    _traits = []        # Traits present as dataframe columns (or series values)
-    _categories = {}    # Column name, original type pairs ('label', int) that can be compressed to a category
-    _precision = {}     # Traits precision for JSON {col: prec, col1: prec, ...}
-
-    def _revert_categories(self):
-        '''
-        Change all columns of type category to their native type.
-        '''
-        for column, dtype in self._categories.items():
-            if column in self.columns:
-                self[column] = self[column].astype(dtype)
-
-    def _set_categories(self):
-        '''
-        Change all category like columns from their native type to category type.
-        '''
-        for column, dtype in self._categories.items():
-            if column in self.columns:
-                self[column] = self[column].astype('category')
-
-    def _update_traits(self):
-        '''
-        Generate trait objects from column data.
-
-        This function will group columns (if applicable) and form JSON object strings
-        from columns which have been declared as traits (using the _traits attribute).
-
-        Note:
-            This function decides what `trait type`_ to use. This will almost always
-            be a JSON (unicode) string formatted to be parsed into an array like
-            structure in Javascript.
-
-        .. _trait type: http://traitlets.readthedocs.org/en/stable/trait_types.html
-        '''
-        self._revert_categories()
-        traits = self._custom_traits()
-        groups = None
-        prefix = self.__class__.__name__.lower()
-        self._fi = self.index[0]
-        if self._groupbys:
-            groups = self.groupby(self._groupbys)
-        for name in self._traits:
-            trait_name = '_'.join((prefix, str(name)))    # Name mangle to ensure uniqueness
-            if name in self.columns:
-                if np.all(np.isclose(self[name], self.ix[self._fi, name])):
-                    value = self.ix[self._fi, name]    # If all the entries are the same
-                    if isinstance(value, Integral):    # only send a single entry to JS.
-                        trait = Integer(int(value))
-                    elif isinstance(value, Real):
-                        trait = Float(float(value))
-                    else:
-                        raise TypeError('Unknown type for {0} with type {1}'.format(name, dtype))
-                elif groups:    # If groups exist, make a list of list(s)
-                    p = 10
-                    if name in self._precision:
-                        p = self._precision[name]
-                    trait = Unicode(groups.apply(lambda g: g[name].values).to_json(orient='values', double_precision=p))
-                else:           # Otherwise, just send the flattened values
-                    p = 10
-                    if name in self._precision:
-                        p = self._precision[name]
-                    trait = self[name].to_json(orient='values', double_precision=p)
-                traits[trait_name] = trait.tag(sync=True)
-            elif name == self.index.names[0]:   # If not in columns, but is index name, send index
-                trait_name = '_'.join((prefix, str(name)))
-                string = pd.Series(self.index.values).to_json(orient='values')
-                traits[trait_name] = Unicode(string).tag(sync=True)
-        self._set_categories()
-        return traits
-
-    def __init__(self, *args, **kwargs):
-        super().__init__(*args, **kwargs)
-        if len(self) > 0:
-            name = self.__class__.__name__
-            if self._columns:
-                missing = set(self._columns).difference(self.columns)
-                if missing:
-                    raise RequiredColumnError(missing, name)
-            if self._indices:
-                missing = set(self._indices).difference(self.index.names)
-                if missing and len(self.index.names) != len(self._indices):
-                    raise RequiredIndexError(missing, name)
-                else:
-                    self.index.names = self._indices
-        self._set_categories()
-
-
-class Field(DataFrame):
-    '''
-    A field is composed of the field definition ("field_data") and values (
-    "field_values"). Field data define the shape and discretization of a field.
-    Field values are scalar magnitudes (or vectors) that describe the field at
-    each discretized point in space.
-    '''
-    _precision = None
-    _vprecision = 10      # values precision (for traits)
-    _indices = ['field']
-    _memory_usage = DataFrame.memory_usage
-
-    def copy(self, *args, **kwargs):
-        '''
-        Copy the field dataframe, including the field values
-        '''
-        df = self._copy(*args, **kwargs)
-        field_values = [field.copy() for field in self.field_values]
-        return self.__class__(field_values, df)
-
-    def _custom_traits(self):
-        '''
-        Obtain field values using the custom trait getter (called automatically
-        by :func:`~exa.numerical.Numerical._update_traits`).
-        '''
-        traits = {}
-        if self._groupbys:
-            grps = self.groupby(self._groupbys)
-            string = str(list(grps.groups.values())).replace(' ', '')
-            traits['field_indices'] = Unicode(string).tag(sync=True)
-        else:
-            string = pd.Series(self.index.values).to_json(orient='values')
-            traits['field_indices'] = Unicode(string).tag(sync=True)
-        s = pd.Series({i: field.values for i, field in enumerate(self.field_values)})
-        json_string = s.to_json(orient='values', double_precision=self._vprecision)
-        traits['field_values'] = Unicode(json_string).tag(sync=True)
-        return traits
-
-    def memory_usage(self):
-        '''
-        Get the combined memory usage of the field data and field values.
-        '''
-        data = self._memory_usage()
-        values = 0
-        for value in self.field_values:
-            values += value.memory_usage()
-        data['field_values'] = values
-        return data
-
-    def __init__(self, *args, field_values=None, **kwargs):
-        if isinstance(args[0], pd.Series):
-            args = (args[0].to_frame().T, )
-        super().__init__(*args, **kwargs)
-        if isinstance(field_values, pd.Series) and len(self) == 1:
-            self.field_values
-        if isinstance(field_values, list):
-            self.field_values = [Series(v) for v in field_values]
-        else:
-            self.field_values = [Series(v) for v in field_values]
-        for i in range(len(field_values)):
-            self.field_values[i].name = i
-
-
-class Field3D(Field):
-    '''
-    Dataframe for storing dimensions of a scalar or vector field of 3D space.
-
-    +-------------------+----------+-------------------------------------------+
-    | Column            | Type     | Description                               |
-    +===================+==========+===========================================+
-    | nx                | int      | number of grid points in x                |
-    +-------------------+----------+-------------------------------------------+
-    | ny                | int      | number of grid points in y                |
-    +-------------------+----------+-------------------------------------------+
-    | nz                | int      | number of grid points in z                |
-    +-------------------+----------+-------------------------------------------+
-    | ox                | float    | field origin point in x                   |
-    +-------------------+----------+-------------------------------------------+
-    | oy                | float    | field origin point in y                   |
-    +-------------------+----------+-------------------------------------------+
-    | oz                | float    | field origin point in z                   |
-    +-------------------+----------+-------------------------------------------+
-    | xi                | float    | First component in x                      |
-    +-------------------+----------+-------------------------------------------+
-    | xj                | float    | Second component in x                     |
-    +-------------------+----------+-------------------------------------------+
-    | xk                | float    | Third component in x                      |
-    +-------------------+----------+-------------------------------------------+
-    | yi                | float    | First component in y                      |
-    +-------------------+----------+-------------------------------------------+
-    | yj                | float    | Second component in y                     |
-    +-------------------+----------+-------------------------------------------+
-    | yk                | float    | Third component in y                      |
-    +-------------------+----------+-------------------------------------------+
-    | zi                | float    | First component in z                      |
-    +-------------------+----------+-------------------------------------------+
-    | zj                | float    | Second component in z                     |
-    +-------------------+----------+-------------------------------------------+
-    | zk                | float    | Third component in z                      |
-    +-------------------+----------+-------------------------------------------+
-
-    Note:
-        Each field should be flattened into an N x 1 (scalar) or N x 3 (vector)
-        series or dataframe respectively. The orientation of the flattening
-        should have x as the outer loop and z values as the inner loop (for both
-        cases). This is sometimes called C-major order, C-style order, and has
-        the last index changing the fastest and the first index changing the
-        slowest.
-
-    See Also:
-        :class:`~exa.numerical.Field`
-    '''
-    _columns = ['nx', 'ny', 'nz', 'ox', 'oy', 'oz', 'xi', 'xj', 'xk',
-                'yi', 'yj', 'yk', 'zi', 'zj', 'zk']
-    _traits = ['nx', 'ny', 'nz', 'ox', 'oy', 'oz', 'xi', 'xj', 'xk',
-               'yi', 'yj', 'yk', 'zi', 'zj', 'zk']
-
-
-class SparseSeries(Numerical, pd.SparseSeries):
-    '''
-    Trait supporting sparse series.
-    '''
-    _copy = pd.SparseSeries.copy
-
-
-class SparseDataFrame(Numerical, pd.SparseDataFrame):
-    '''
-    Trait supporting sparse dataframe.
-    '''
-    _copy = pd.SparseDataFrame.copy
-
-    def __init__(self, *args, **kwargs):
-        super().__init__(*args, **kwargs)
-        if len(self) > 0:
-            name = self.__class__.__name__
-            if self._columns:
-                missing = set(self._columns).difference(self.columns)
-                if missing:
-                    raise RequiredColumnError(missing, name)
-            if self._indices:
-                missing = set(self._indices).difference(self.index.names)
-                if missing and len(self.index.names) != len(self._indices):
-                    raise RequiredIndexError(missing, name)
-                else:
-                    self.index.names = self._indices
-=======
-# -*- coding: utf-8 -*-
-'''
-Trait Support for Data Structures
-###################################
-The :class:`~exa.numerical.DataFrame` inherits :class:`~pandas.DataFrame` and
-behaves just like it, but it provides special methods for extracting trait
-data from the frame. The trait data is used by :class:`~exa.widget.ContainerWidget`
-(and its subclasses) and the web gui to generate interactive data visualizations.
-Because these dataframes have context about their data, they also provide
-convience methods for in memory data compression (using `categories`_).
-
-Another feature of these dataframes is that the _groupbys parameter provides a
-convenient algorithm for container slicing and concatenation/joining/merging.
-These types of operations are non-trivial when dealing with dataframes whose
-contents may be related (i.e. relational dataframes) so care must be taken to
-ensure no mangling of indices is performed. See the container module for more
-info.
-
-Enumerated are some conventions used by trait supporting data objects:
-- use **_precision** to specify precision of floats sent to JS
-- use **_traits** to specify (possible) column names that are sent to JS
-- use **_columns** to specify required columns
-- use **_groupbys** to specify columns on which to group (typically these columns are foreign keys to another frame with an index of the same name as the column name)
-- use **_categories** to specify (possible) column names that are category dtype ({name: normal_type})
-- an index of -1 means not applicable (or not possible to compute)
-
-See Also:
-    Modules :mod:`~exa.container` and :mod:`~exa.widget` may provide context
-    and usage examples for these classes.
-
-.. _categories: http://pandas-docs.github.io/pandas-docs-travis/categorical.html
-'''
-import numpy as np
-import pandas as pd
-from numbers import Integral, Real
-from traitlets import Unicode, Integer, Float
-from exa.error import RequiredIndexError, RequiredColumnError
-
-
-class NDBase:
-    '''
-    Base class for trait supporting dataframe/series objects.
-    '''
-    _precision = 3      # Default number of decimal places passed by traits
-
-    def copy(self, *args, **kwargs):
-        '''
-        Custom copy function returns same type
-        '''
-        return self.__class__(self._copy(*args, **kwargs))
-
-    def _update_custom_traits(self):
-        '''
-        Placeholder for custom trait creation (e.g. when multiple columns form a single trait).
-        '''
-        return {}
-
-    def _update_traits(self):
-        '''
-        Empty default traits.
-        '''
-        traits = self._update_custom_traits()
-        return traits
-
-    def __repr__(self):
-        name = self.__class__.__name__
-        return '{0}{1}'.format(name, self.shape)
-
-    def __str__(self):
-        return self.__repr__()
-
-
-class Series(NDBase, pd.Series):
-    '''
-    Trait supporting analogue of :class:`~pandas.Series`.
-    '''
-    _copy = pd.Series.copy
-
-
-class DataFrame(NDBase, pd.DataFrame):
-    '''
-    Trait supporting analogue of :class:`~pandas.DataFrame`.
-
-    Note:
-        Columns, indices, etc. are only enforced if the dataframe has non-zero
-        length.
-    '''
-    _copy = pd.DataFrame.copy
-    _groupbys = []      # Column names by which to group the data
-    _indices = []       # Required index names (typically single valued list)
-    _columns = []       # Required column entries
-    _categories = {}    # Column name, original type pairs ('label', int) that can be compressed to a category
-    _traits = []        # Traits present as dataframe columns (or series values)
-
-    def _revert_categories(self):
-        '''
-        Change all columns of type category to their native type.
-        '''
-        for column, dtype in self._categories.items():
-            if column in self.columns:
-                self[column] = self[column].astype(dtype)
-
-    def _set_categories(self):
-        '''
-        Change all category like columns from their native type to category type.
-        '''
-        for column, dtype in self._categories.items():
-            if column in self.columns:
-                self[column] = self[column].astype('category')
-
-    def _update_traits(self):
-        '''
-        Generate trait objects from column data.
-
-        This function will group columns (if applicable) and form JSON object strings
-        from columns which have been declared as traits (using the _traits attribute).
-
-        Note:
-            This function decides what `trait type`_ to use. This will almost always
-            be a JSON (unicode) string formatted to be parsed into an array like
-            structure in Javascript.
-
-        .. _trait type: http://traitlets.readthedocs.org/en/stable/trait_types.html
-        '''
-        traits = self._update_custom_traits()
-        groups = None
-        prefix = self.__class__.__name__.lower()
-        self._revert_categories()
-        self._fi = self.index[0]
-        if self._groupbys:
-            groups = self.groupby(self._groupbys)
-        for name in self._traits:
-            trait_name = '_'.join((prefix, str(name)))    # Name mangle to ensure uniqueness
-            if name in self.columns:
-                if np.all(np.isclose(self[name], self.ix[self._fi, name])):    # Don't bother sending all elements if same
-                    value = self.ix[self._fi, name]
-                    if isinstance(value, Integral):
-                        trait = Integer(int(value))
-                    elif isinstance(value, Real):
-                        trait = Float(float(value))
-                    else:
-                        raise TypeError('Unknown type for {0} with type {1}'.format(name, dtype))
-                elif groups:                              # Else send grouped traits
-                    trait = Unicode(groups.apply(lambda g: g[name].values).to_json(orient='values', double_precision=self._precision))
-                else:                                     # Else send flat values
-                    trait = Unicode(self[name].to_json(orient='values', double_precision=self._precision))
-                traits[trait_name] = trait
-                traits[trait_name].tag(sync=True)
-            elif name == self.index.names[0]:             # Otherwise, if index, send flat values
-                traits[trait_name] = Unicode(pd.Series(self.index).to_json(orient='values', double_precision=self._precision))
-                traits[trait_name].tag(sync=True)
-        self._set_categories()
-        return traits
-
-    def __init__(self, *args, **kwargs):
-        super().__init__(*args, **kwargs)
-        if len(self) > 0:
-            name = self.__class__.__name__
-            if self._columns:
-                missing = set(self._columns).difference(self.columns)
-                if missing:
-                    raise RequiredColumnError(missing, name)
-            if self._indices:
-                missing = set(self._indices).difference(self.index.names)
-                if missing and len(self.index.names) != len(self._indices):
-                    raise RequiredIndexError(missing, name)
-                else:
-                    self.index.names = self._indices
-
-
-class Field(DataFrame):
-    '''
-    Fields are a special dataframe that always have a **field_values**
-    attribute which is a list container series/dataframe objects that contain
-    the discrete field values - the :class:`~exa.numerical.Field` dataframe
-    itself contains the description of the field (e.g. number of grid points,
-    size).
-    '''
-    _precision = 4
-    _indices = ['field']
-
-    def copy(self, *args, **kwargs):
-        '''
-        Copy the field dataframe, including the field values
-        '''
-        df = self._copy(*args, **kwargs)
-        field_values = [field.copy() for field in self.field_values]
-        return self.__class__(field_values, df)
-
-    def _update_custom_traits(self):
-        '''
-        Obtain field values using the custom trait getter (called automatically
-        by :func:`~exa.numerical.NDBase._update_traits`).
-        '''
-        traits = {}
-        if self._groupbys:
-            grps = self.groupby(self._groupbys)
-            string = str(list(grps.groups.values())).replace(' ', '')
-            traits['field_indices'] = Unicode(string).tag(sync=True)
-        else:
-            string = pd.Series(self.index.values).to_json(orient='values')
-            traits['field_indices'] = Unicode(string).tag(sync=True)
-        s = pd.Series({i: field.values for i, field in enumerate(self.field_values)})
-        json_string = s.to_json(orient='values', double_precision=self._precision)
-        traits['field_values'] = Unicode(json_string).tag(sync=True)
-        return traits
-
-    def __init__(self, *args, field_values=None, **kwargs):
-        if isinstance(args[0], pd.Series):
-            args = (args[0].to_frame().T, )
-        super().__init__(*args, **kwargs)
-        if isinstance(field_values, pd.Series) and len(self) == 1:
-            self.field_values
-        if isinstance(field_values, list):
-            self.field_values = [Series(v) for v in field_values]
-        else:
-            self.field_values = [Series(v) for v in field_values]
-        for i in range(len(field_values)):
-            self.field_values[i].name = i
-
-
-class Field3D(Field):
-    '''
-    Dataframe for storing dimensions of a scalar or vector field of 3D space.
-
-    +-------------------+----------+-------------------------------------------+
-    | Column            | Type     | Description                               |
-    +===================+==========+===========================================+
-    | nx                | int      | number of grid points in x                |
-    +-------------------+----------+-------------------------------------------+
-    | ny                | int      | number of grid points in y                |
-    +-------------------+----------+-------------------------------------------+
-    | nz                | int      | number of grid points in z                |
-    +-------------------+----------+-------------------------------------------+
-    | ox                | float    | field origin point in x                   |
-    +-------------------+----------+-------------------------------------------+
-    | oy                | float    | field origin point in y                   |
-    +-------------------+----------+-------------------------------------------+
-    | oz                | float    | field origin point in z                   |
-    +-------------------+----------+-------------------------------------------+
-    | xi                | float    | First component in x                      |
-    +-------------------+----------+-------------------------------------------+
-    | xj                | float    | Second component in x                     |
-    +-------------------+----------+-------------------------------------------+
-    | xk                | float    | Third component in x                      |
-    +-------------------+----------+-------------------------------------------+
-    | yi                | float    | First component in y                      |
-    +-------------------+----------+-------------------------------------------+
-    | yj                | float    | Second component in y                     |
-    +-------------------+----------+-------------------------------------------+
-    | yk                | float    | Third component in y                      |
-    +-------------------+----------+-------------------------------------------+
-    | zi                | float    | First component in z                      |
-    +-------------------+----------+-------------------------------------------+
-    | zj                | float    | Second component in z                     |
-    +-------------------+----------+-------------------------------------------+
-    | zk                | float    | Third component in z                      |
-    +-------------------+----------+-------------------------------------------+
-
-    Note:
-        Each field should be flattened into an N x 1 (scalar) or N x 3 (vector)
-        series or dataframe respectively. The orientation of the flattening
-        should have x as the outer loop and z values as the inner loop (for both
-        cases). This is sometimes called C-major order, C-style order, and has
-        the last index changing the fastest and the first index changing the
-        slowest.
-
-    See Also:
-        :class:`~exa.numerical.Field`
-    '''
-    _columns = ['nx', 'ny', 'nz', 'ox', 'oy', 'oz', 'xi', 'xj', 'xk',
-                'yi', 'yj', 'yk', 'zi', 'zj', 'zk']
-    _traits = ['nx', 'ny', 'nz', 'ox', 'oy', 'oz', 'xi', 'xj', 'xk',
-               'yi', 'yj', 'yk', 'zi', 'zj', 'zk']
-
-
-class SparseSeries(NDBase, pd.SparseSeries):
-    '''
-    Trait supporting sparse series.
-    '''
-    _copy = pd.SparseSeries.copy
-
-
-class SparseDataFrame(NDBase, pd.SparseDataFrame):
-    '''
-    Trait supporting sparse dataframe.
-    '''
-    _copy = pd.SparseDataFrame.copy
-
-    def __init__(self, *args, **kwargs):
-        super().__init__(*args, **kwargs)
-        if len(self) > 0:
-            name = self.__class__.__name__
-            if self._columns:
-                missing = set(self._columns).difference(self.columns)
-                if missing:
-                    raise RequiredColumnError(missing, name)
-            if self._indices:
-                missing = set(self._indices).difference(self.index.names)
-                if missing and len(self.index.names) != len(self._indices):
-                    raise RequiredIndexError(missing, name)
-                else:
-                    self.index.names = self._indices
->>>>>>> b98b93b8
+# -*- coding: utf-8 -*-
+# Copyright (c) 2015-2016, Exa Analytics Development Team
+# Distributed under the terms of the Apache License 2.0
+'''
+Trait Supporting Data Objects
+###################################
+The :class:`~exa.numerical.DataFrame` is an extension of the
+:class:`~pandas.DataFrame` object. It provides additional methods for creating
+traits.
+
+Note:
+    For further information on traits, see :mod:`~exa.widget`.
+
+Additionally, :class:`~exa.numerical.DataFrame` and related objects (e.g
+:class:`~exa.numerical.Field`) provide attributes for defining their index and
+column names. This has the effect of creating relationships between different
+dataframes. They can be grouped into three types:
+
+1. index name (df1) matches index name (df2)
+2. index name (df1) matches column name (df2)
+3. column name (df1) matches column name (df2)
+
+Note:
+    These types correspond to one to one, one to many, and many to many relational
+    types, respectively.
+
+Finally, the objects contained in this module provide convenience methods for
+handling `categorical data`_.
+
+See Also:
+    For information about traits and how they allow enable dynamic visualizations
+    see :mod:`~exa.widget`. For usage of numerical objects see :mod:`~exa.container`.
+
+.. _categorical data: http://pandas-docs.github.io/pandas-docs-travis/categorical.html
+'''
+import warnings
+import numpy as np
+import pandas as pd
+from numbers import Integral, Real
+from traitlets import Unicode, Integer, Float
+from exa.error import RequiredIndexError, RequiredColumnError
+
+
+class Numerical:
+    '''
+    Base class for :class:`~exa.numerical.Series`, :class:`~exa.numerical.DataFrame`,
+    and :class:`~exa.numerical.Field` objects, providing default trait
+    functionality, shortened string representation, and in memory copying support.
+    '''
+    def copy(self, *args, **kwargs):
+        '''
+        Create a copy without mangling the (class) type.
+        '''
+        return self.__class__(self._copy(*args, **kwargs))
+
+    def _custom_traits(self):
+        return {}
+
+    def _update_traits(self):
+        traits = self._custom_traits()
+        return traits
+
+    def __repr__(self):
+        name = self.__class__.__name__
+        return '{0}{1}'.format(name, self.shape)
+
+    def __str__(self):
+        return self.__repr__()
+
+
+class Series(Numerical, pd.Series):
+    '''
+    Trait supporting analogue of :class:`~pandas.Series`.
+
+    .. code-block:: Python
+
+        import numpy as np
+
+        class MySeries(Series):
+            """Example usage of the exa.Series object."""
+            _sname = 'data'
+            _iname = 'data_index'
+            _precision = 2
+
+        s = MySeries(np.random.rand(10**5))
+        traits = s._update_traits()
+        type(traits)    # dict containing "myseries_values" as a Unicode trait
+    '''
+    _copy = pd.Series.copy
+    # These attributes should be set when subclassing Series
+    _sname = None           # Series may have a required name
+    _iname = None           # Series may have a required index name
+    _stype = None           # Series may have a required value type
+    _itype = None           # Series may have a required index type
+    _precision = None       # Precision for JSON values
+    _index_trait = False    # Set to true if the index should be a trait
+
+    def _update_traits(self):
+        '''
+        By default, the trait representation is a unicode string of the values.
+        Series traits always have the format:
+
+        - values: "classnamelowercase_name_values"
+        - index: "classnamelowercase_name_index"
+        '''
+        traits = self._custom_traits()
+        s = self
+        if isinstance(self.dtype, pd.types.dtypes.CategoricalDtype) and self._stype is not None:
+            s = self.astype(self._stype)
+        prefix = '_'.join((self.__class__.__name__.lower(), self._name))
+        p = 10 if self._precision is None else self._precision
+        values = s.to_json(orient='values', double_precision=p)
+        up = {prefix + '_values': Unicode(values).tag(sync=True)}
+        if self._index_trait:
+            indices = pd.Series(s.index).to_json(orient='values')
+            up[prefix + '_index'] = Unicode(indices).tag(sync=True)
+        traits.update(up)
+        return traits
+
+    def __init__(self, *args, **kwargs):
+        super().__init__(*args, **kwargs)
+        # Auto rename depending on class attributes (see above)
+        if self._sname is not None and self.name != self._sname:
+            if self.name is not None:
+                warnings.warn('Series name changed')
+            self.name = self._sname
+        if self._iname is not None and self.index.name != self._iname:
+            if self.index.name is not None:
+                warnings.warn('Series index name changed')
+            self.index.name = self._iname
+
+
+class DataFrame(Numerical, pd.DataFrame):
+    '''Trait supporting analogue of :class:`~pandas.DataFrame`.'''
+    _copy = pd.DataFrame.copy
+    _groupbys = []      # Column names by which to group the data
+    _indices = []       # Required index names
+    _columns = []       # Required column entries
+    _traits = []        # Traits present as dataframe columns (or series values)
+    _categories = {}    # Column name, original type pairs ('label', int) that can be compressed to a category
+    _precision = {}     # Traits precision for JSON {col: prec, col1: prec, ...}
+
+    def _revert_categories(self):
+        '''
+        Change all columns of type category to their native type.
+        '''
+        for column, dtype in self._categories.items():
+            if column in self.columns:
+                self[column] = self[column].astype(dtype)
+
+    def _set_categories(self):
+        '''
+        Change all category like columns from their native type to category type.
+        '''
+        for column, dtype in self._categories.items():
+            if column in self.columns:
+                self[column] = self[column].astype('category')
+
+    def _update_traits(self):
+        '''
+        Generate trait objects from column data.
+
+        This function will group columns (if applicable) and form JSON object strings
+        from columns which have been declared as traits (using the _traits attribute).
+
+        Note:
+            This function decides what `trait type`_ to use. This will almost always
+            be a JSON (unicode) string formatted to be parsed into an array like
+            structure in Javascript.
+
+        .. _trait type: http://traitlets.readthedocs.org/en/stable/trait_types.html
+        '''
+        self._revert_categories()
+        traits = self._custom_traits()
+        groups = None
+        prefix = self.__class__.__name__.lower()
+        self._fi = self.index[0]
+        if self._groupbys:
+            groups = self.groupby(self._groupbys)
+        for name in self._traits:
+            trait_name = '_'.join((prefix, str(name)))    # Name mangle to ensure uniqueness
+            if name in self.columns:
+                if np.all(np.isclose(self[name], self.ix[self._fi, name])):
+                    value = self.ix[self._fi, name]    # If all the entries are the same
+                    if isinstance(value, Integral):    # only send a single entry to JS.
+                        trait = Integer(int(value))
+                    elif isinstance(value, Real):
+                        trait = Float(float(value))
+                    else:
+                        raise TypeError('Unknown type for {0} with type {1}'.format(name, dtype))
+                elif groups:    # If groups exist, make a list of list(s)
+                    p = 10
+                    if name in self._precision:
+                        p = self._precision[name]
+                    trait = Unicode(groups.apply(lambda g: g[name].values).to_json(orient='values', double_precision=p))
+                else:           # Otherwise, just send the flattened values
+                    p = 10
+                    if name in self._precision:
+                        p = self._precision[name]
+                    trait = Unicode(self[name].to_json(orient='values', double_precision=p))
+                traits[trait_name] = trait.tag(sync=True)
+            elif name == self.index.names[0]:   # If not in columns, but is index name, send index
+                trait_name = '_'.join((prefix, str(name)))
+                string = pd.Series(self.index.values).to_json(orient='values')
+                traits[trait_name] = Unicode(string).tag(sync=True)
+        self._set_categories()
+        return traits
+
+    def __init__(self, *args, **kwargs):
+        super().__init__(*args, **kwargs)
+        if len(self) > 0:
+            name = self.__class__.__name__
+            if self._columns:
+                missing = set(self._columns).difference(self.columns)
+                if missing:
+                    raise RequiredColumnError(missing, name)
+            if self._indices:
+                missing = set(self._indices).difference(self.index.names)
+                if missing and len(self.index.names) != len(self._indices):
+                    raise RequiredIndexError(missing, name)
+                else:
+                    self.index.names = self._indices
+        self._set_categories()
+
+
+class Field(DataFrame):
+    '''
+    A field is composed of the field definition ("field_data") and values (
+    "field_values"). Field data define the shape and discretization of a field.
+    Field values are scalar magnitudes (or vectors) that describe the field at
+    each discretized point in space.
+    '''
+    _precision = None
+    _vprecision = 10      # values precision (for traits)
+    _indices = ['field']
+    _memory_usage = DataFrame.memory_usage
+
+    def copy(self, *args, **kwargs):
+        '''
+        Copy the field dataframe, including the field values
+        '''
+        df = self._copy(*args, **kwargs)
+        field_values = [field.copy() for field in self.field_values]
+        return self.__class__(field_values, df)
+
+    def _custom_traits(self):
+        '''
+        Obtain field values using the custom trait getter (called automatically
+        by :func:`~exa.numerical.Numerical._update_traits`).
+        '''
+        traits = {}
+        if self._groupbys:
+            grps = self.groupby(self._groupbys)
+            string = str(list(grps.groups.values())).replace(' ', '')
+            traits['field_indices'] = Unicode(string).tag(sync=True)
+        else:
+            string = pd.Series(self.index.values).to_json(orient='values')
+            traits['field_indices'] = Unicode(string).tag(sync=True)
+        s = pd.Series({i: field.values for i, field in enumerate(self.field_values)})
+        json_string = s.to_json(orient='values', double_precision=self._vprecision)
+        traits['field_values'] = Unicode(json_string).tag(sync=True)
+        return traits
+
+    def memory_usage(self):
+        '''
+        Get the combined memory usage of the field data and field values.
+        '''
+        data = self._memory_usage()
+        values = 0
+        for value in self.field_values:
+            values += value.memory_usage()
+        data['field_values'] = values
+        return data
+
+    def __init__(self, *args, field_values=None, **kwargs):
+        if isinstance(args[0], pd.Series):
+            args = (args[0].to_frame().T, )
+        super().__init__(*args, **kwargs)
+        if isinstance(field_values, pd.Series) and len(self) == 1:
+            self.field_values
+        if isinstance(field_values, list):
+            self.field_values = [Series(v) for v in field_values]
+        else:
+            self.field_values = [Series(v) for v in field_values]
+        for i in range(len(field_values)):
+            self.field_values[i].name = i
+
+
+class Field3D(Field):
+    '''
+    Dataframe for storing dimensions of a scalar or vector field of 3D space.
+
+    +-------------------+----------+-------------------------------------------+
+    | Column            | Type     | Description                               |
+    +===================+==========+===========================================+
+    | nx                | int      | number of grid points in x                |
+    +-------------------+----------+-------------------------------------------+
+    | ny                | int      | number of grid points in y                |
+    +-------------------+----------+-------------------------------------------+
+    | nz                | int      | number of grid points in z                |
+    +-------------------+----------+-------------------------------------------+
+    | ox                | float    | field origin point in x                   |
+    +-------------------+----------+-------------------------------------------+
+    | oy                | float    | field origin point in y                   |
+    +-------------------+----------+-------------------------------------------+
+    | oz                | float    | field origin point in z                   |
+    +-------------------+----------+-------------------------------------------+
+    | xi                | float    | First component in x                      |
+    +-------------------+----------+-------------------------------------------+
+    | xj                | float    | Second component in x                     |
+    +-------------------+----------+-------------------------------------------+
+    | xk                | float    | Third component in x                      |
+    +-------------------+----------+-------------------------------------------+
+    | yi                | float    | First component in y                      |
+    +-------------------+----------+-------------------------------------------+
+    | yj                | float    | Second component in y                     |
+    +-------------------+----------+-------------------------------------------+
+    | yk                | float    | Third component in y                      |
+    +-------------------+----------+-------------------------------------------+
+    | zi                | float    | First component in z                      |
+    +-------------------+----------+-------------------------------------------+
+    | zj                | float    | Second component in z                     |
+    +-------------------+----------+-------------------------------------------+
+    | zk                | float    | Third component in z                      |
+    +-------------------+----------+-------------------------------------------+
+
+    Note:
+        Each field should be flattened into an N x 1 (scalar) or N x 3 (vector)
+        series or dataframe respectively. The orientation of the flattening
+        should have x as the outer loop and z values as the inner loop (for both
+        cases). This is sometimes called C-major order, C-style order, and has
+        the last index changing the fastest and the first index changing the
+        slowest.
+
+    See Also:
+        :class:`~exa.numerical.Field`
+    '''
+    _columns = ['nx', 'ny', 'nz', 'ox', 'oy', 'oz', 'xi', 'xj', 'xk',
+                'yi', 'yj', 'yk', 'zi', 'zj', 'zk']
+    _traits = ['nx', 'ny', 'nz', 'ox', 'oy', 'oz', 'xi', 'xj', 'xk',
+               'yi', 'yj', 'yk', 'zi', 'zj', 'zk']
+
+
+class SparseSeries(Numerical, pd.SparseSeries):
+    '''
+    Trait supporting sparse series.
+    '''
+    _copy = pd.SparseSeries.copy
+
+
+class SparseDataFrame(Numerical, pd.SparseDataFrame):
+    '''
+    Trait supporting sparse dataframe.
+    '''
+    _copy = pd.SparseDataFrame.copy
+
+    def __init__(self, *args, **kwargs):
+        super().__init__(*args, **kwargs)
+        if len(self) > 0:
+            name = self.__class__.__name__
+            if self._columns:
+                missing = set(self._columns).difference(self.columns)
+                if missing:
+                    raise RequiredColumnError(missing, name)
+            if self._indices:
+                missing = set(self._indices).difference(self.index.names)
+                if missing and len(self.index.names) != len(self._indices):
+                    raise RequiredIndexError(missing, name)
+                else:
+                    self.index.names = self._indices