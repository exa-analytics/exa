# -*- coding: utf-8 -*-
# Copyright (c) 2015-2016, Exa Analytics Development Team
# Distributed under the terms of the Apache License 2.0
"""
Matplotlib Utilities
###############################
"""
import seaborn as sns
# Subclassing matplotlib Figure and Axes
#from matplotlib.figure import Figure
#from matplotlib.axes import Axes, subplot_class_factory
#from matplotlib.backends.backend_agg import FigureCanvasAgg

import numpy as np
from mpl_toolkits.mplot3d import Axes3D

legend = {'legend.frameon': True, 'legend.facecolor': 'white',
          'legend.fancybox': True, 'patch.facecolor': 'white',
          'patch.edgecolor': 'black'}
axis = {'axes.formatter.useoffset': False}
mpl_legend = {'legend.frameon': True, 'legend.facecolor': 'white',
           'legend.edgecolor': 'black'}
mpl_mathtext = {'mathtext.default': 'rm'}
mpl_save = {'savefig.format': 'pdf', 'savefig.bbox': 'tight',
         'savefig.transparent': True, 'savefig.pad_inches': 0.1,
         'pdf.compression': 9}
mpl_rc = mpl_legend
mpl_rc.update(mpl_mathtext)
mpl_rc.update(mpl_save)
sns.set(context='poster', style='white', palette='colorblind', font_scale=1.3,
        font='serif', rc=mpl_rc)

#def _stale_figure_callback(cls, val):
#    if cls.figure:
#        cls.figure.stale = val
#
#class ExaFigure(Figure):
#    """A custom figure class that allows using custom Axes subclasses."""
#
#    def add_subplot(self, axis, *args, **kwargs):
#        """Override add_subplot to accept custom Axes objects."""
#        key = self._make_key(*args, **kwargs)
#        a = subplot_class_factory(axis)(self, *args, **kwargs)
#        self._axstack.add(key, a)
#        self.sca(a)
#        self.stale = True
#        a._remove_method = self._Figure__remove_ax
#        a.stale_callback = _stale_figure_callback
#        return a
#
#    def __init__(self, *args, **kwargs):
#        super(ExaFigure, self).__init__(*args, **kwargs)
#        print('Must fig.set_canvas(matplotlib.backends.'
#              'backend_agg.FigureCanvasAgg(self))')
#        self.set_canvas(FigureCanvasAgg(self))

#class ExAxes(Axes):
#    """
#    A custom matplotlib Axes object for convenience methods related to
#    various dataframes.
#
#    .. code-block:: Python
#
#        fig = ExaFigure()
#        ax = fig.add_subplot(ExAxes, 111)
#        ax.plot(x, y)
#    """
#    def __init__(self, *args, **kwargs):
#        super(ExAxes, self).__init__(*args, **kwargs)


def _gen_figure(nxplot=1, nyplot=1, joinx=False, joiny=False,
                x=None, y=None, z=None, nxlabel=None, nylabel=None,
                nzlabel=None, figargs=None, projection=None):
    """
    Returns a figure object with as much customization as provided.
    """
    figargs = {} if figargs is None else figargs
    if projection == '3d':
        fig = sns.mpl.pyplot.figure(**figargs)
        axs = fig.add_subplot(111, projection=projection)
    else:
        fig, axs = sns.mpl.pyplot.subplots(nyplot, nxplot, **figargs)
        if joinx:
            fig.subplots_adjust(wspace=0)
        if joiny:
            fig.subplots_adjust(hspace=0)
    # In case axs is returned not as an iterable
    axs = fig.get_axes()
    data = {'x': x, 'y': y}
    methods = {'x': (axs[0].set_xlim, axs[0].set_xticks, nxlabel),
               'y': (axs[0].set_ylim, axs[0].set_yticks, nylabel)}
    if projection == '3d':
        data['z'] = z
        methods['z'] = (axs[0].set_zlim, axs[0].set_zticks, nzlabel)
    for cart, arr in data.items():
        lim, ticks, nlabel = methods[cart]
        if arr is not None:
            lim((arr.min(), arr.max()))
            if nlabel is not None:
<<<<<<< HEAD
                ticks(np.linspace(arr.min(), arr.max(), nlabel))
    return fig


def _plot_surface(x, y, z, nxlabel, nylabel, nzlabel, method, figargs, axargs):
    fig = _gen_figure(x=x, y=y, z=z, nxlabel=nxlabel, nylabel=nylabel, method=method,
                      nzlabel=nzlabel, figargs=figargs, axargs=axargs, projection='3d')
    axs = fig.get_axes()
    convenience = {'wireframe': ax.plot_wireframe,
                    'contourf': ax.contourf,
                     'contour': ax.contour,
                     'trisurf': ax.plot_trisurf,
                     'scatter': ax.scatter,
                        'line': ax.plot}
    if method not in convenience.keys():
        raise Exception('method must be in {}'.format(convenience.keys()))
=======
                ticks(np.linspace(cart.min(), cart.max(), nlabel))
    return fig


def _plot_contour(x, y, z, nxlabel, nylabel, method, colorbar,
                  figargs, axargs):
    fig = _gen_figure(x=x, y=y, z=z, nxlabel=nxlabel,
                      nylabel=nylabel, figargs=figargs)
    ax = fig.get_axes()[0]
    convenience = {'contour': ax.contour,
                  'contourf': ax.contourf,
                'pcolormesh': ax.pcolormesh,
                    'pcolor': ax.pcolor}
    if method not in convenience.keys():
        raise Exception('Method must be in {}.'.format(convenience.keys()))
    t = convenience[method](x, y, z, **axargs)
    cbar = fig.colorbar(t) if colorbar else None
    return fig, cbar


def _plot_surface(x, y, z, nxlabel, nylabel, nzlabel, method,
                  figargs, axargs):
    fig = _gen_figure(x=x, y=y, z=z, nxlabel=nxlabel,
                      nylabel=nylabel, nzlabel=nzlabel,
                      figargs=figargs, projection='3d')
    ax = fig.get_axes()[0]
    convenience = {'wireframe': ax.wireframe,
                     'contour': ax.contour,
                    'contourf': ax.contourf,
                     'trisurf': ax.trisurf,
                     'scatter': ax.scatter,
                        'line': ax.plot}
    if method not in convenience.keys():
        raise Exception('Method must be in {}.'.format(convenience.keys()))
>>>>>>> 25ae0274
    sx, sy = np.meshgrid(x, y)
    if method in ['trisurf', 'scatter', 'line']:
        if method == 'line':
            axargs = {key: val for key, val in axargs.items() if key != 'cmap'}
        convenience[method](sx.flatten(), sy.flatten(), z.flatten(), **axargs)
    else:
        convenience[method](sx, sy, z, **axargs)
<<<<<<< HEAD
    return fig

def _plot_contour(x, y, z, nxlabel, nylabel, method, colorbar, figargs, axargs):
    fig = _gen_figure(x=x, y=y, nxlabel=nxl, nylabel=nyl, figargs=figargs)
    axs = fig.get_axes()
    convenience = {'contour': axs[0].contour,
                  'contourf': axs[0].contourf,
                'pcolormesh': axs[0].pcolormesh,
                    'pcolor': ax.pcolor}
    if method not in convenience.keys():
        raise Exception('method must be in {}'.format(convenience.keys()))
    t = convenience[method](x, y, z, **axargs)
    cbar = fig.colorbar(t) if colorbar else None
    return fig, cbar

=======
    return fig

>>>>>>> 25ae0274
<|MERGE_RESOLUTION|>--- conflicted
+++ resolved
@@ -1,180 +1,140 @@
-# -*- coding: utf-8 -*-
-# Copyright (c) 2015-2016, Exa Analytics Development Team
-# Distributed under the terms of the Apache License 2.0
-"""
-Matplotlib Utilities
-###############################
-"""
-import seaborn as sns
-# Subclassing matplotlib Figure and Axes
-#from matplotlib.figure import Figure
-#from matplotlib.axes import Axes, subplot_class_factory
-#from matplotlib.backends.backend_agg import FigureCanvasAgg
-
-import numpy as np
-from mpl_toolkits.mplot3d import Axes3D
-
-legend = {'legend.frameon': True, 'legend.facecolor': 'white',
-          'legend.fancybox': True, 'patch.facecolor': 'white',
-          'patch.edgecolor': 'black'}
-axis = {'axes.formatter.useoffset': False}
-mpl_legend = {'legend.frameon': True, 'legend.facecolor': 'white',
-           'legend.edgecolor': 'black'}
-mpl_mathtext = {'mathtext.default': 'rm'}
-mpl_save = {'savefig.format': 'pdf', 'savefig.bbox': 'tight',
-         'savefig.transparent': True, 'savefig.pad_inches': 0.1,
-         'pdf.compression': 9}
-mpl_rc = mpl_legend
-mpl_rc.update(mpl_mathtext)
-mpl_rc.update(mpl_save)
-sns.set(context='poster', style='white', palette='colorblind', font_scale=1.3,
-        font='serif', rc=mpl_rc)
-
-#def _stale_figure_callback(cls, val):
-#    if cls.figure:
-#        cls.figure.stale = val
-#
-#class ExaFigure(Figure):
-#    """A custom figure class that allows using custom Axes subclasses."""
-#
-#    def add_subplot(self, axis, *args, **kwargs):
-#        """Override add_subplot to accept custom Axes objects."""
-#        key = self._make_key(*args, **kwargs)
-#        a = subplot_class_factory(axis)(self, *args, **kwargs)
-#        self._axstack.add(key, a)
-#        self.sca(a)
-#        self.stale = True
-#        a._remove_method = self._Figure__remove_ax
-#        a.stale_callback = _stale_figure_callback
-#        return a
-#
-#    def __init__(self, *args, **kwargs):
-#        super(ExaFigure, self).__init__(*args, **kwargs)
-#        print('Must fig.set_canvas(matplotlib.backends.'
-#              'backend_agg.FigureCanvasAgg(self))')
-#        self.set_canvas(FigureCanvasAgg(self))
-
-#class ExAxes(Axes):
-#    """
-#    A custom matplotlib Axes object for convenience methods related to
-#    various dataframes.
-#
-#    .. code-block:: Python
-#
-#        fig = ExaFigure()
-#        ax = fig.add_subplot(ExAxes, 111)
-#        ax.plot(x, y)
-#    """
-#    def __init__(self, *args, **kwargs):
-#        super(ExAxes, self).__init__(*args, **kwargs)
-
-
-def _gen_figure(nxplot=1, nyplot=1, joinx=False, joiny=False,
-                x=None, y=None, z=None, nxlabel=None, nylabel=None,
-                nzlabel=None, figargs=None, projection=None):
-    """
-    Returns a figure object with as much customization as provided.
-    """
-    figargs = {} if figargs is None else figargs
-    if projection == '3d':
-        fig = sns.mpl.pyplot.figure(**figargs)
-        axs = fig.add_subplot(111, projection=projection)
-    else:
-        fig, axs = sns.mpl.pyplot.subplots(nyplot, nxplot, **figargs)
-        if joinx:
-            fig.subplots_adjust(wspace=0)
-        if joiny:
-            fig.subplots_adjust(hspace=0)
-    # In case axs is returned not as an iterable
-    axs = fig.get_axes()
-    data = {'x': x, 'y': y}
-    methods = {'x': (axs[0].set_xlim, axs[0].set_xticks, nxlabel),
-               'y': (axs[0].set_ylim, axs[0].set_yticks, nylabel)}
-    if projection == '3d':
-        data['z'] = z
-        methods['z'] = (axs[0].set_zlim, axs[0].set_zticks, nzlabel)
-    for cart, arr in data.items():
-        lim, ticks, nlabel = methods[cart]
-        if arr is not None:
-            lim((arr.min(), arr.max()))
-            if nlabel is not None:
-<<<<<<< HEAD
-                ticks(np.linspace(arr.min(), arr.max(), nlabel))
-    return fig
-
-
-def _plot_surface(x, y, z, nxlabel, nylabel, nzlabel, method, figargs, axargs):
-    fig = _gen_figure(x=x, y=y, z=z, nxlabel=nxlabel, nylabel=nylabel, method=method,
-                      nzlabel=nzlabel, figargs=figargs, axargs=axargs, projection='3d')
-    axs = fig.get_axes()
-    convenience = {'wireframe': ax.plot_wireframe,
-                    'contourf': ax.contourf,
-                     'contour': ax.contour,
-                     'trisurf': ax.plot_trisurf,
-                     'scatter': ax.scatter,
-                        'line': ax.plot}
-    if method not in convenience.keys():
-        raise Exception('method must be in {}'.format(convenience.keys()))
-=======
-                ticks(np.linspace(cart.min(), cart.max(), nlabel))
-    return fig
-
-
-def _plot_contour(x, y, z, nxlabel, nylabel, method, colorbar,
-                  figargs, axargs):
-    fig = _gen_figure(x=x, y=y, z=z, nxlabel=nxlabel,
-                      nylabel=nylabel, figargs=figargs)
-    ax = fig.get_axes()[0]
-    convenience = {'contour': ax.contour,
-                  'contourf': ax.contourf,
-                'pcolormesh': ax.pcolormesh,
-                    'pcolor': ax.pcolor}
-    if method not in convenience.keys():
-        raise Exception('Method must be in {}.'.format(convenience.keys()))
-    t = convenience[method](x, y, z, **axargs)
-    cbar = fig.colorbar(t) if colorbar else None
-    return fig, cbar
-
-
-def _plot_surface(x, y, z, nxlabel, nylabel, nzlabel, method,
-                  figargs, axargs):
-    fig = _gen_figure(x=x, y=y, z=z, nxlabel=nxlabel,
-                      nylabel=nylabel, nzlabel=nzlabel,
-                      figargs=figargs, projection='3d')
-    ax = fig.get_axes()[0]
-    convenience = {'wireframe': ax.wireframe,
-                     'contour': ax.contour,
-                    'contourf': ax.contourf,
-                     'trisurf': ax.trisurf,
-                     'scatter': ax.scatter,
-                        'line': ax.plot}
-    if method not in convenience.keys():
-        raise Exception('Method must be in {}.'.format(convenience.keys()))
->>>>>>> 25ae0274
-    sx, sy = np.meshgrid(x, y)
-    if method in ['trisurf', 'scatter', 'line']:
-        if method == 'line':
-            axargs = {key: val for key, val in axargs.items() if key != 'cmap'}
-        convenience[method](sx.flatten(), sy.flatten(), z.flatten(), **axargs)
-    else:
-        convenience[method](sx, sy, z, **axargs)
-<<<<<<< HEAD
-    return fig
-
-def _plot_contour(x, y, z, nxlabel, nylabel, method, colorbar, figargs, axargs):
-    fig = _gen_figure(x=x, y=y, nxlabel=nxl, nylabel=nyl, figargs=figargs)
-    axs = fig.get_axes()
-    convenience = {'contour': axs[0].contour,
-                  'contourf': axs[0].contourf,
-                'pcolormesh': axs[0].pcolormesh,
-                    'pcolor': ax.pcolor}
-    if method not in convenience.keys():
-        raise Exception('method must be in {}'.format(convenience.keys()))
-    t = convenience[method](x, y, z, **axargs)
-    cbar = fig.colorbar(t) if colorbar else None
-    return fig, cbar
-
-=======
-    return fig
-
->>>>>>> 25ae0274
+# -*- coding: utf-8 -*-
+# Copyright (c) 2015-2016, Exa Analytics Development Team
+# Distributed under the terms of the Apache License 2.0
+"""
+Matplotlib Utilities
+###############################
+"""
+import seaborn as sns
+# Subclassing matplotlib Figure and Axes
+#from matplotlib.figure import Figure
+#from matplotlib.axes import Axes, subplot_class_factory
+#from matplotlib.backends.backend_agg import FigureCanvasAgg
+
+import numpy as np
+from mpl_toolkits.mplot3d import Axes3D
+
+legend = {'legend.frameon': True, 'legend.facecolor': 'white',
+          'legend.fancybox': True, 'patch.facecolor': 'white',
+          'patch.edgecolor': 'black'}
+axis = {'axes.formatter.useoffset': False}
+mpl_legend = {'legend.frameon': True, 'legend.facecolor': 'white',
+           'legend.edgecolor': 'black'}
+mpl_mathtext = {'mathtext.default': 'rm'}
+mpl_save = {'savefig.format': 'pdf', 'savefig.bbox': 'tight',
+         'savefig.transparent': True, 'savefig.pad_inches': 0.1,
+         'pdf.compression': 9}
+mpl_rc = mpl_legend
+mpl_rc.update(mpl_mathtext)
+mpl_rc.update(mpl_save)
+sns.set(context='poster', style='white', palette='colorblind', font_scale=1.3,
+        font='serif', rc=mpl_rc)
+
+#def _stale_figure_callback(cls, val):
+#    if cls.figure:
+#        cls.figure.stale = val
+#
+#class ExaFigure(Figure):
+#    """A custom figure class that allows using custom Axes subclasses."""
+#
+#    def add_subplot(self, axis, *args, **kwargs):
+#        """Override add_subplot to accept custom Axes objects."""
+#        key = self._make_key(*args, **kwargs)
+#        a = subplot_class_factory(axis)(self, *args, **kwargs)
+#        self._axstack.add(key, a)
+#        self.sca(a)
+#        self.stale = True
+#        a._remove_method = self._Figure__remove_ax
+#        a.stale_callback = _stale_figure_callback
+#        return a
+#
+#    def __init__(self, *args, **kwargs):
+#        super(ExaFigure, self).__init__(*args, **kwargs)
+#        print('Must fig.set_canvas(matplotlib.backends.'
+#              'backend_agg.FigureCanvasAgg(self))')
+#        self.set_canvas(FigureCanvasAgg(self))
+
+#class ExAxes(Axes):
+#    """
+#    A custom matplotlib Axes object for convenience methods related to
+#    various dataframes.
+#
+#    .. code-block:: Python
+#
+#        fig = ExaFigure()
+#        ax = fig.add_subplot(ExAxes, 111)
+#        ax.plot(x, y)
+#    """
+#    def __init__(self, *args, **kwargs):
+#        super(ExAxes, self).__init__(*args, **kwargs)
+
+
+def _gen_figure(nxplot=1, nyplot=1, joinx=False, joiny=False,
+                x=None, y=None, z=None, nxlabel=None, nylabel=None,
+                nzlabel=None, figargs=None, projection=None):
+    """
+    Returns a figure object with as much customization as provided.
+    """
+    figargs = {} if figargs is None else figargs
+    if projection == '3d':
+        fig = sns.mpl.pyplot.figure(**figargs)
+        axs = fig.add_subplot(111, projection=projection)
+    else:
+        fig, axs = sns.mpl.pyplot.subplots(nyplot, nxplot, **figargs)
+        if joinx:
+            fig.subplots_adjust(wspace=0)
+        if joiny:
+            fig.subplots_adjust(hspace=0)
+    # In case axs is returned not as an iterable
+    axs = fig.get_axes()
+    data = {'x': x, 'y': y}
+    methods = {'x': (axs[0].set_xlim, axs[0].set_xticks, nxlabel),
+               'y': (axs[0].set_ylim, axs[0].set_yticks, nylabel)}
+    if projection == '3d':
+        data['z'] = z
+        methods['z'] = (axs[0].set_zlim, axs[0].set_zticks, nzlabel)
+    for cart, arr in data.items():
+        lim, ticks, nlabel = methods[cart]
+        if arr is not None:
+            lim((arr.min(), arr.max()))
+            if nlabel is not None:
+                ticks(np.linspace(arr.min(), arr.max(), nlabel))
+    return fig
+
+
+def _plot_surface(x, y, z, nxlabel, nylabel, nzlabel, method,
+                  figargs, axargs):
+    fig = _gen_figure(x=x, y=y, z=z, nxlabel=nxlabel,
+                      nylabel=nylabel, nzlabel=nzlabel,
+                      figargs=figargs, projection='3d')
+    ax = fig.get_axes()[0]
+    convenience = {'wireframe': ax.plot_wireframe,
+                     'contour': ax.contour,
+                    'contourf': ax.contourf,
+                     'trisurf': ax.plot_trisurf,
+                     'scatter': ax.scatter,
+                        'line': ax.plot}
+    if method not in convenience.keys():
+        raise Exception('Method must be in {}.'.format(convenience.keys()))
+    sx, sy = np.meshgrid(x, y)
+    if method in ['trisurf', 'scatter', 'line']:
+        if method == 'line':
+            axargs = {key: val for key, val in axargs.items() if key != 'cmap'}
+        convenience[method](sx.flatten(), sy.flatten(), z.flatten(), **axargs)
+    else:
+        convenience[method](sx, sy, z, **axargs)
+    return fig
+
+
+def _plot_contour(x, y, z, nxlabel, nylabel, method, colorbar, figargs, axargs):
+    fig = _gen_figure(x=x, y=y, nxlabel=nxl, nylabel=nyl, figargs=figargs)
+    axs = fig.get_axes()
+    convenience = {'contour': axs[0].contour,
+                  'contourf': axs[0].contourf,
+                'pcolormesh': axs[0].pcolormesh,
+                    'pcolor': ax.pcolor}
+    if method not in convenience.keys():
+        raise Exception('method must be in {}'.format(convenience.keys()))
+    t = convenience[method](x, y, z, **axargs)
+    cbar = fig.colorbar(t) if colorbar else None
+    return fig, cbar