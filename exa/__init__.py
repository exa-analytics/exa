<<<<<<< HEAD
# -*- coding: utf-8 -*-
# Copyright (c) 2015-2016, Exa Analytics Development Team
# Distributed under the terms of the Apache License 2.0
"""
Exa
#########
This package creates a systematic infrastructure for an ecosystem of packages,
tailored to specific industry or academic displines, for organizing, processing,
analyzing, and visualizing data. It is built with minimal dependencies, leverages
established open-source packages, is itself extensible, and is targeted at both
industry and academic applications.

At a high level, data objects such as series or dataframes (i.e. `pandas`_
like objects) are organized into containers which track relationships between
these objects and provide methods for computation, conversion to other formats,
analysis, and visualization within the `Jupyter notebook`_ environment.

.. _pandas: http://pandas.pydata.org/pandas-docs/stable/index.html
.. _Jupyter notebook: http://jupyter.org/
"""
__exa_version__ = (0, 2, 18)
__version__ = '.'.join((str(v) for v in __exa_version__))


from exa import _config
from exa import log
from exa import test
from exa import relational
from exa import widget
from exa import math
from exa import distributed
from exa import mpl, tex
from exa import error

# User API
from exa.numerical import Series, DataFrame, Field3D, SparseSeries, SparseDataFrame
from exa.container import Container
from exa.editor import Editor
from exa.filetypes import CSV
=======
# -*- coding: utf-8 -*-
# Copyright (c) 2015-2016, Exa Analytics Development Team
# Distributed under the terms of the Apache License 2.0
"""
Exa
#########
This package creates a systematic infrastructure for an ecosystem of packages,
tailored to specific industry or academic displines, for organizing, processing,
analyzing, and visualizing data. It is built with minimal dependencies, leverages
established open-source packages, is itself extensible, and is targeted at both
industry and academic applications.

At a high level, data objects such as series or dataframes (i.e. `pandas`_
like objects) are organized into containers which track relationships between
these objects and provide methods for computation, conversion to other formats,
analysis, and visualization within the `Jupyter notebook`_ environment.

.. _pandas: http://pandas.pydata.org/pandas-docs/stable/index.html
.. _Jupyter notebook: http://jupyter.org/
"""
__exa_version__ = (0, 3, 1)
__version__ = '.'.join((str(v) for v in __exa_version__))


from exa import _config
from exa import log
from exa import test
from exa import relational
from exa import widget
from exa import math
from exa import distributed
from exa import mpl, tex
from exa import error

# User API
from exa.numerical import Series, DataFrame, Field3D, SparseSeries, SparseDataFrame
from exa.container import Container
from exa.editor import Editor
from exa.filetypes import CSV
>>>>>>> 32ce658b
<|MERGE_RESOLUTION|>--- conflicted
+++ resolved
@@ -1,44 +1,3 @@
-<<<<<<< HEAD
-# -*- coding: utf-8 -*-
-# Copyright (c) 2015-2016, Exa Analytics Development Team
-# Distributed under the terms of the Apache License 2.0
-"""
-Exa
-#########
-This package creates a systematic infrastructure for an ecosystem of packages,
-tailored to specific industry or academic displines, for organizing, processing,
-analyzing, and visualizing data. It is built with minimal dependencies, leverages
-established open-source packages, is itself extensible, and is targeted at both
-industry and academic applications.
-
-At a high level, data objects such as series or dataframes (i.e. `pandas`_
-like objects) are organized into containers which track relationships between
-these objects and provide methods for computation, conversion to other formats,
-analysis, and visualization within the `Jupyter notebook`_ environment.
-
-.. _pandas: http://pandas.pydata.org/pandas-docs/stable/index.html
-.. _Jupyter notebook: http://jupyter.org/
-"""
-__exa_version__ = (0, 2, 18)
-__version__ = '.'.join((str(v) for v in __exa_version__))
-
-
-from exa import _config
-from exa import log
-from exa import test
-from exa import relational
-from exa import widget
-from exa import math
-from exa import distributed
-from exa import mpl, tex
-from exa import error
-
-# User API
-from exa.numerical import Series, DataFrame, Field3D, SparseSeries, SparseDataFrame
-from exa.container import Container
-from exa.editor import Editor
-from exa.filetypes import CSV
-=======
 # -*- coding: utf-8 -*-
 # Copyright (c) 2015-2016, Exa Analytics Development Team
 # Distributed under the terms of the Apache License 2.0
@@ -77,5 +36,4 @@
 from exa.numerical import Series, DataFrame, Field3D, SparseSeries, SparseDataFrame
 from exa.container import Container
 from exa.editor import Editor
-from exa.filetypes import CSV
->>>>>>> 32ce658b
+from exa.filetypes import CSV