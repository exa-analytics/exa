<<<<<<< HEAD
language: python

matrix:
    include:
        - os: linux
          language: python
          python: 3.5
          env: PYTHONVER=3.5

        - os: linux
          language: python
          python: 3.6
          env: PYTHONVER=3.6

        - os: linux
          language: python
          python: 3.7
          env: PYTHONVER=3.7

        - os: osx
          language: generic
          python: 3.5
          env: PYTHONVER=3.5

        - os: osx
          language: generic
          python: 3.6
          env: PYTHONVER=3.6

        - os: osx
          language: generic
          python: 3.7
          env: PYTHONVER=3.7

install:
    - if [[ $TRAVIS_OS_NAME == "osx" ]]; then
          wget https://repo.continuum.io/miniconda/Miniconda3-latest-MacOSX-x86_64.sh -O miniconda.sh;
      else
          wget https://repo.continuum.io/miniconda/Miniconda3-latest-Linux-x86_64.sh -O miniconda.sh;
      fi;
      echo "DONE"
    - bash miniconda.sh -b -p $HOME/miniconda
    - export PATH="$HOME/miniconda/bin:$PATH"
    - conda config --set always_yes yes --set changeps1 no
    - conda update -q -y --all
    - conda create -n test python=$PYTHONVER
    - source activate test
    - conda update -q -y --all
    - conda install -q -y numba
    - conda install -q -y -c conda-forge numpy scipy seaborn networkx pandas pyyaml pytables six sympy sphinx sphinx_rtd_theme ply pandoc pypandoc nbsphinx ipython coveralls coverage pytest pytest-cov
    - pip install travis-sphinx codacy-coverage
    - python setup.py install

script:
    - export PYTHONDONTWRITEBYTECODE=1
    - pytest --cov
    - if [[ $TRAVIS_OS_NAME == "linux" ]] && [[ $PYTHONVER == 3.7 ]]; then
          coverage run --source=exa setup.py test;
          rm -rf docs/source/*.txt;
          SPHINX_APIDOC_OPTIONS=members,undoc-members,show-inheritance sphinx-apidoc -eM -s txt -o docs/source/ exa *test*;
          travis-sphinx build;
      fi

after_success:
    - if [[ $TRAVIS_OS_NAME == "linux" ]] && [[ $PYTHONVER == 3.7 ]]; then
          coveralls;
          python-codacy-coverage -r coverage.xml;
          travis-sphinx deploy;
      fi
=======
language: python

matrix:
    include:
        - os: linux
          language: python
          python: 3.6
          env: PYTHONVER=3.6

        - os: linux
          language: python
          python: 3.7
          env: PYTHONVER=3.7

        - os: linux
          language: python
          python: 3.8
          env: PYTHONVER=3.8

        - os: osx
          language: generic
          python: 3.6
          env: PYTHONVER=3.6

        - os: osx
          language: generic
          python: 3.7
          env: PYTHONVER=3.7

        - os: osx
          language: generic
          python: 3.8
          env: PYTHONVER=3.8

install:
    - if [[ $TRAVIS_OS_NAME == "osx" ]]; then
          wget https://repo.continuum.io/miniconda/Miniconda3-latest-MacOSX-x86_64.sh -O miniconda.sh;
      else
          wget https://repo.continuum.io/miniconda/Miniconda3-latest-Linux-x86_64.sh -O miniconda.sh;
      fi;
      echo "DONE"
    - bash miniconda.sh -b -p $HOME/miniconda
    - export PATH="$HOME/miniconda/bin:$PATH"
    - conda config --set always_yes yes --set changeps1 no
    - conda update -q -y --all
    - conda create -n test python=$PYTHONVER
    - source activate test
    - conda update -q -y --all
    - conda install -q -y numba
    - conda install -q -y -c conda-forge numpy scipy seaborn networkx pandas pyyaml pytables six sympy sphinx sphinx_rtd_theme ply pandoc pypandoc nbsphinx ipython coveralls coverage pytest pytest-cov
    - pip install travis-sphinx codacy-coverage
    - python setup.py install

script:
    - export PYTHONDONTWRITEBYTECODE=1
    - pytest --cov
    - if [[ $TRAVIS_OS_NAME == "linux" ]] && [[ $PYTHONVER == 3.7 ]]; then
          coverage run --source=exa setup.py test;
          rm -rf docs/source/*.txt;
          SPHINX_APIDOC_OPTIONS=members,undoc-members,show-inheritance sphinx-apidoc -eM -s txt -o docs/source/ exa *test*;
          travis-sphinx build;
      fi

after_success:
    - if [[ $TRAVIS_OS_NAME == "linux" ]] && [[ $PYTHONVER == 3.7 ]]; then
          coveralls;
          python-codacy-coverage -r coverage.xml;
          travis-sphinx deploy;
      fi
>>>>>>> 84975908
<|MERGE_RESOLUTION|>--- conflicted
+++ resolved
@@ -1,141 +1,69 @@
-<<<<<<< HEAD
-language: python
-
-matrix:
-    include:
-        - os: linux
-          language: python
-          python: 3.5
-          env: PYTHONVER=3.5
-
-        - os: linux
-          language: python
-          python: 3.6
-          env: PYTHONVER=3.6
-
-        - os: linux
-          language: python
-          python: 3.7
-          env: PYTHONVER=3.7
-
-        - os: osx
-          language: generic
-          python: 3.5
-          env: PYTHONVER=3.5
-
-        - os: osx
-          language: generic
-          python: 3.6
-          env: PYTHONVER=3.6
-
-        - os: osx
-          language: generic
-          python: 3.7
-          env: PYTHONVER=3.7
-
-install:
-    - if [[ $TRAVIS_OS_NAME == "osx" ]]; then
-          wget https://repo.continuum.io/miniconda/Miniconda3-latest-MacOSX-x86_64.sh -O miniconda.sh;
-      else
-          wget https://repo.continuum.io/miniconda/Miniconda3-latest-Linux-x86_64.sh -O miniconda.sh;
-      fi;
-      echo "DONE"
-    - bash miniconda.sh -b -p $HOME/miniconda
-    - export PATH="$HOME/miniconda/bin:$PATH"
-    - conda config --set always_yes yes --set changeps1 no
-    - conda update -q -y --all
-    - conda create -n test python=$PYTHONVER
-    - source activate test
-    - conda update -q -y --all
-    - conda install -q -y numba
-    - conda install -q -y -c conda-forge numpy scipy seaborn networkx pandas pyyaml pytables six sympy sphinx sphinx_rtd_theme ply pandoc pypandoc nbsphinx ipython coveralls coverage pytest pytest-cov
-    - pip install travis-sphinx codacy-coverage
-    - python setup.py install
-
-script:
-    - export PYTHONDONTWRITEBYTECODE=1
-    - pytest --cov
-    - if [[ $TRAVIS_OS_NAME == "linux" ]] && [[ $PYTHONVER == 3.7 ]]; then
-          coverage run --source=exa setup.py test;
-          rm -rf docs/source/*.txt;
-          SPHINX_APIDOC_OPTIONS=members,undoc-members,show-inheritance sphinx-apidoc -eM -s txt -o docs/source/ exa *test*;
-          travis-sphinx build;
-      fi
-
-after_success:
-    - if [[ $TRAVIS_OS_NAME == "linux" ]] && [[ $PYTHONVER == 3.7 ]]; then
-          coveralls;
-          python-codacy-coverage -r coverage.xml;
-          travis-sphinx deploy;
-      fi
-=======
-language: python
-
-matrix:
-    include:
-        - os: linux
-          language: python
-          python: 3.6
-          env: PYTHONVER=3.6
-
-        - os: linux
-          language: python
-          python: 3.7
-          env: PYTHONVER=3.7
-
-        - os: linux
-          language: python
-          python: 3.8
-          env: PYTHONVER=3.8
-
-        - os: osx
-          language: generic
-          python: 3.6
-          env: PYTHONVER=3.6
-
-        - os: osx
-          language: generic
-          python: 3.7
-          env: PYTHONVER=3.7
-
-        - os: osx
-          language: generic
-          python: 3.8
-          env: PYTHONVER=3.8
-
-install:
-    - if [[ $TRAVIS_OS_NAME == "osx" ]]; then
-          wget https://repo.continuum.io/miniconda/Miniconda3-latest-MacOSX-x86_64.sh -O miniconda.sh;
-      else
-          wget https://repo.continuum.io/miniconda/Miniconda3-latest-Linux-x86_64.sh -O miniconda.sh;
-      fi;
-      echo "DONE"
-    - bash miniconda.sh -b -p $HOME/miniconda
-    - export PATH="$HOME/miniconda/bin:$PATH"
-    - conda config --set always_yes yes --set changeps1 no
-    - conda update -q -y --all
-    - conda create -n test python=$PYTHONVER
-    - source activate test
-    - conda update -q -y --all
-    - conda install -q -y numba
-    - conda install -q -y -c conda-forge numpy scipy seaborn networkx pandas pyyaml pytables six sympy sphinx sphinx_rtd_theme ply pandoc pypandoc nbsphinx ipython coveralls coverage pytest pytest-cov
-    - pip install travis-sphinx codacy-coverage
-    - python setup.py install
-
-script:
-    - export PYTHONDONTWRITEBYTECODE=1
-    - pytest --cov
-    - if [[ $TRAVIS_OS_NAME == "linux" ]] && [[ $PYTHONVER == 3.7 ]]; then
-          coverage run --source=exa setup.py test;
-          rm -rf docs/source/*.txt;
-          SPHINX_APIDOC_OPTIONS=members,undoc-members,show-inheritance sphinx-apidoc -eM -s txt -o docs/source/ exa *test*;
-          travis-sphinx build;
-      fi
-
-after_success:
-    - if [[ $TRAVIS_OS_NAME == "linux" ]] && [[ $PYTHONVER == 3.7 ]]; then
-          coveralls;
-          python-codacy-coverage -r coverage.xml;
-          travis-sphinx deploy;
-      fi
->>>>>>> 84975908
+language: python
+
+matrix:
+    include:
+        - os: linux
+          language: python
+          python: 3.6
+          env: PYTHONVER=3.6
+
+        - os: linux
+          language: python
+          python: 3.7
+          env: PYTHONVER=3.7
+
+        - os: linux
+          language: python
+          python: 3.8
+          env: PYTHONVER=3.8
+
+        - os: osx
+          language: generic
+          python: 3.6
+          env: PYTHONVER=3.6
+
+        - os: osx
+          language: generic
+          python: 3.7
+          env: PYTHONVER=3.7
+
+        - os: osx
+          language: generic
+          python: 3.8
+          env: PYTHONVER=3.8
+
+install:
+    - if [[ $TRAVIS_OS_NAME == "osx" ]]; then
+          wget https://repo.continuum.io/miniconda/Miniconda3-latest-MacOSX-x86_64.sh -O miniconda.sh;
+      else
+          wget https://repo.continuum.io/miniconda/Miniconda3-latest-Linux-x86_64.sh -O miniconda.sh;
+      fi;
+      echo "DONE"
+    - bash miniconda.sh -b -p $HOME/miniconda
+    - export PATH="$HOME/miniconda/bin:$PATH"
+    - conda config --set always_yes yes --set changeps1 no
+    - conda update -q -y --all
+    - conda create -n test python=$PYTHONVER
+    - source activate test
+    - conda update -q -y --all
+    - conda install -q -y numba
+    - conda install -q -y -c conda-forge numpy scipy seaborn networkx pandas pyyaml pytables six sympy sphinx sphinx_rtd_theme ply pandoc pypandoc nbsphinx ipython coveralls coverage pytest pytest-cov
+    - pip install travis-sphinx codacy-coverage
+    - python setup.py install
+
+script:
+    - export PYTHONDONTWRITEBYTECODE=1
+    - pytest --cov
+    - if [[ $TRAVIS_OS_NAME == "linux" ]] && [[ $PYTHONVER == 3.7 ]]; then
+          coverage run --source=exa setup.py test;
+          rm -rf docs/source/*.txt;
+          SPHINX_APIDOC_OPTIONS=members,undoc-members,show-inheritance sphinx-apidoc -eM -s txt -o docs/source/ exa *test*;
+          travis-sphinx build;
+      fi
+
+after_success:
+    - if [[ $TRAVIS_OS_NAME == "linux" ]] && [[ $PYTHONVER == 3.7 ]]; then
+          coveralls;
+          python-codacy-coverage -r coverage.xml;
+          travis-sphinx deploy;
+      fi