<<<<<<< HEAD
numpy
scipy
matplotlib
seaborn
networkx
pandas
nose
numba
six
ipython
sphinx
sphinx_rtd_theme
pandoc
nbsphinx
=======
numpy
scipy
matplotlib
pandas
networkx
seaborn
sphinx
sphinx_rtd_theme
numba
pandoc
nbsphinx
six
nose
ipython
>>>>>>> c4ab6ca0
<|MERGE_RESOLUTION|>--- conflicted
+++ resolved
@@ -1,19 +1,3 @@
-<<<<<<< HEAD
-numpy
-scipy
-matplotlib
-seaborn
-networkx
-pandas
-nose
-numba
-six
-ipython
-sphinx
-sphinx_rtd_theme
-pandoc
-nbsphinx
-=======
 numpy
 scipy
 matplotlib
@@ -27,5 +11,4 @@
 nbsphinx
 six
 nose
-ipython
->>>>>>> c4ab6ca0
+ipython